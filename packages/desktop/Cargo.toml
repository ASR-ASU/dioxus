[package]
name = "dioxus-desktop"
version = "0.3.0"
authors = ["Jonathan Kelley"]
edition = "2018"
description = "Dioxus VirtualDOM renderer for a remote webview instance"
license = "MIT/Apache-2.0"
repository = "https://github.com/DioxusLabs/dioxus/"
homepage = "https://dioxuslabs.com"
documentation = "https://dioxuslabs.com"
keywords = ["dom", "ui", "gui", "react"]
# See more keys and their definitions at https://doc.rust-lang.org/cargo/reference/manifest.html

[dependencies]
dioxus-core = { workspace = true, features = ["serialize"] }
dioxus-html = { workspace = true, features = ["serialize", "native-bind"] }
dioxus-interpreter-js = { workspace = true }
dioxus-hot-reload = { workspace = true, optional = true }

serde = "1.0.136"
serde_json = "1.0.79"
thiserror = "1.0.30"
log = { workspace = true }
<<<<<<< HEAD
wry = { version = "0.27.2" }
=======
wry = { version = "0.28.0" }
>>>>>>> 7823d5ce
futures-channel = { workspace = true }
tokio = { workspace = true, features = [
    "sync",
    "rt-multi-thread",
    "rt",
    "time",
    "macros",
    "fs",
], optional = true }
webbrowser = "0.8.0"
infer = "0.11.0"
dunce = "1.0.2"
slab = { workspace = true }

futures-util = { workspace = true }
<<<<<<< HEAD
rfd = "0.11.3"
=======
>>>>>>> 7823d5ce
urlencoding = "2.1.2"


[target.'cfg(any(target_os = "windows",target_os = "macos",target_os = "linux",target_os = "dragonfly", target_os = "freebsd", target_os = "netbsd", target_os = "openbsd"))'.dependencies]
rfd = "0.11.3"

[target.'cfg(target_os = "ios")'.dependencies]
objc = "0.2.7"
objc_id = "0.1.1"

[target.'cfg(target_os = "macos")'.dependencies]
core-foundation = "0.9.3"
objc = "0.2.7"

[features]
default = ["tokio_runtime", "hot-reload"]
tokio_runtime = ["tokio"]
fullscreen = ["wry/fullscreen"]
transparent = ["wry/transparent"]
tray = ["wry/tray"]
hot-reload = ["dioxus-hot-reload"]

[dev-dependencies]
dioxus-core-macro = { workspace = true }
dioxus-hooks = { workspace = true }
dioxus = { workspace = true }
exitcode = "1.1.2"
scraper = "0.16.0"

# These tests need to be run on the main thread, so they cannot use rust's test harness.
[[test]]
name = "check_events"
path = "headless_tests/events.rs"
harness = false

[[test]]
name = "check_rendering"
path = "headless_tests/rendering.rs"
harness = false<|MERGE_RESOLUTION|>--- conflicted
+++ resolved
@@ -21,11 +21,7 @@
 serde_json = "1.0.79"
 thiserror = "1.0.30"
 log = { workspace = true }
-<<<<<<< HEAD
-wry = { version = "0.27.2" }
-=======
 wry = { version = "0.28.0" }
->>>>>>> 7823d5ce
 futures-channel = { workspace = true }
 tokio = { workspace = true, features = [
     "sync",
@@ -41,10 +37,6 @@
 slab = { workspace = true }
 
 futures-util = { workspace = true }
-<<<<<<< HEAD
-rfd = "0.11.3"
-=======
->>>>>>> 7823d5ce
 urlencoding = "2.1.2"
 
 
