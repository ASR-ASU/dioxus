use crate::desktop_context::EventData;
use crate::protocol;
use crate::{desktop_context::UserWindowEvent, Config};
use tao::event_loop::{EventLoopProxy, EventLoopWindowTarget};
pub use wry;
pub use wry::application as tao;
use wry::application::window::Window;
use wry::webview::{WebContext, WebView, WebViewBuilder};

pub fn build(
    cfg: &mut Config,
    event_loop: &EventLoopWindowTarget<UserWindowEvent>,
    proxy: EventLoopProxy<UserWindowEvent>,
<<<<<<< HEAD
) -> WebView {
=======
) -> (Rc<WebView>, WebContext) {
>>>>>>> 73a2beb3
    let builder = cfg.window.clone();
    let window = builder.build(event_loop).unwrap();
    let file_handler = cfg.file_drop_handler.take();
    let custom_head = cfg.custom_head.clone();
    let index_file = cfg.custom_index.clone();
    let root_name = cfg.root_name.clone();

    // We assume that if the icon is None in cfg, then the user just didnt set it
    if cfg.window.window.window_icon.is_none() {
        window.set_window_icon(Some(
            tao::window::Icon::from_rgba(
                include_bytes!("./assets/default_icon.bin").to_vec(),
                460,
                460,
            )
            .expect("image parse failed"),
        ));
    }

    let mut web_context = WebContext::new(cfg.data_dir.clone());

    let mut webview = WebViewBuilder::new(window)
        .unwrap()
        .with_transparent(cfg.window.window.transparent)
        .with_url("dioxus://index.html/")
        .unwrap()
        .with_ipc_handler(move |window: &Window, payload: String| {
            // defer the event to the main thread
            if let Ok(message) = serde_json::from_str(&payload) {
                _ = proxy.send_event(UserWindowEvent(EventData::Ipc(message), window.id()));
            }
        })
        .with_custom_protocol(String::from("dioxus"), move |r| {
            protocol::desktop_handler(r, custom_head.clone(), index_file.clone(), &root_name)
        })
        .with_file_drop_handler(move |window, evet| {
            file_handler
                .as_ref()
                .map(|handler| handler(window, evet))
                .unwrap_or_default()
        })
        .with_web_context(&mut web_context);

    #[cfg(windows)]
    {
        // Windows has a platform specific settings to disable the browser shortcut keys
        use wry::webview::WebViewBuilderExtWindows;
        webview = webview.with_browser_accelerator_keys(false);
    }

    // These are commented out because wry is currently broken in wry
    // let mut web_context = WebContext::new(cfg.data_dir.clone());
    // .with_web_context(&mut web_context);

    for (name, handler) in cfg.protocols.drain(..) {
        webview = webview.with_custom_protocol(name, handler)
    }

    if cfg.disable_context_menu {
        // in release mode, we don't want to show the dev tool or reload menus
        webview = webview.with_initialization_script(
            r#"
                        if (document.addEventListener) {
                        document.addEventListener('contextmenu', function(e) {
                            e.preventDefault();
                        }, false);
                        } else {
                        document.attachEvent('oncontextmenu', function() {
                            window.event.returnValue = false;
                        });
                        }
                    "#,
        )
    } else {
        // in debug, we are okay with the reload menu showing and dev tool
        webview = webview.with_devtools(true);
    }

<<<<<<< HEAD
    webview.build().unwrap()
=======
    (Rc::new(webview.build().unwrap()), web_context)
>>>>>>> 73a2beb3
}<|MERGE_RESOLUTION|>--- conflicted
+++ resolved
@@ -11,11 +11,7 @@
     cfg: &mut Config,
     event_loop: &EventLoopWindowTarget<UserWindowEvent>,
     proxy: EventLoopProxy<UserWindowEvent>,
-<<<<<<< HEAD
-) -> WebView {
-=======
-) -> (Rc<WebView>, WebContext) {
->>>>>>> 73a2beb3
+) -> (WebView, WebContext) {
     let builder = cfg.window.clone();
     let window = builder.build(event_loop).unwrap();
     let file_handler = cfg.file_drop_handler.take();
@@ -94,9 +90,5 @@
         webview = webview.with_devtools(true);
     }
 
-<<<<<<< HEAD
-    webview.build().unwrap()
-=======
-    (Rc::new(webview.build().unwrap()), web_context)
->>>>>>> 73a2beb3
+    (webview.build().unwrap(), web_context)
 }