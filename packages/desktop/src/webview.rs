use std::rc::Rc;

use crate::desktop_context::EventData;
use crate::protocol;
use crate::{desktop_context::UserWindowEvent, Config};
use tao::event_loop::{EventLoopProxy, EventLoopWindowTarget};
pub use wry;
pub use wry::application as tao;
use wry::application::window::Window;
use wry::webview::{WebContext, WebView, WebViewBuilder};

pub fn build(
    cfg: &mut Config,
    event_loop: &EventLoopWindowTarget<UserWindowEvent>,
    proxy: EventLoopProxy<UserWindowEvent>,
) -> (Rc<WebView>, WebContext) {
    let builder = cfg.window.clone();
    let window = builder.build(event_loop).unwrap();
    let file_handler = cfg.file_drop_handler.take();
    let custom_head = cfg.custom_head.clone();
    let index_file = cfg.custom_index.clone();
    let root_name = cfg.root_name.clone();

    // We assume that if the icon is None in cfg, then the user just didnt set it
    if cfg.window.window.window_icon.is_none() {
        window.set_window_icon(Some(
            tao::window::Icon::from_rgba(
                include_bytes!("./assets/default_icon.bin").to_vec(),
                460,
                460,
            )
            .expect("image parse failed"),
        ));
    }

    let mut web_context = WebContext::new(cfg.data_dir.clone());

    let mut webview = WebViewBuilder::new(window)
        .unwrap()
        .with_transparent(cfg.window.window.transparent)
        .with_url("dioxus://index.html/")
        .unwrap()
        .with_ipc_handler(move |window: &Window, payload: String| {
            // defer the event to the main thread
            if let Ok(message) = serde_json::from_str(&payload) {
                _ = proxy.send_event(UserWindowEvent(EventData::Ipc(message), window.id()));
            }
        })
        .with_custom_protocol(String::from("dioxus"), move |r| {
            protocol::desktop_handler(r, custom_head.clone(), index_file.clone(), &root_name)
        })
        .with_file_drop_handler(move |window, evet| {
            file_handler
                .as_ref()
                .map(|handler| handler(window, evet))
                .unwrap_or_default()
<<<<<<< HEAD
        });

    #[cfg(windows)]
    {
        // Windows has a platform specific settings to disable the browser shortcut keys
        use wry::webview::WebViewBuilderExtWindows;
        webview = webview.with_browser_accelerator_keys(false);
    }

    // These are commented out because wry is currently broken in wry
    // let mut web_context = WebContext::new(cfg.data_dir.clone());
    // .with_web_context(&mut web_context);
=======
        })
        .with_web_context(&mut web_context);
>>>>>>> 9571adea

    for (name, handler) in cfg.protocols.drain(..) {
        webview = webview.with_custom_protocol(name, handler)
    }

    if cfg.disable_context_menu {
        // in release mode, we don't want to show the dev tool or reload menus
        webview = webview.with_initialization_script(
            r#"
                        if (document.addEventListener) {
                        document.addEventListener('contextmenu', function(e) {
                            e.preventDefault();
                        }, false);
                        } else {
                        document.attachEvent('oncontextmenu', function() {
                            window.event.returnValue = false;
                        });
                        }
                    "#,
        )
    } else {
        // in debug, we are okay with the reload menu showing and dev tool
        webview = webview.with_devtools(true);
    }

    (Rc::new(webview.build().unwrap()), web_context)
}<|MERGE_RESOLUTION|>--- conflicted
+++ resolved
@@ -54,8 +54,8 @@
                 .as_ref()
                 .map(|handler| handler(window, evet))
                 .unwrap_or_default()
-<<<<<<< HEAD
-        });
+        })
+        .with_web_context(&mut web_context);
 
     #[cfg(windows)]
     {
@@ -67,10 +67,6 @@
     // These are commented out because wry is currently broken in wry
     // let mut web_context = WebContext::new(cfg.data_dir.clone());
     // .with_web_context(&mut web_context);
-=======
-        })
-        .with_web_context(&mut web_context);
->>>>>>> 9571adea
 
     for (name, handler) in cfg.protocols.drain(..) {
         webview = webview.with_custom_protocol(name, handler)
