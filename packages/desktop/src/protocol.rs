use std::path::{Path, PathBuf};
use wry::{
    http::{status::StatusCode, Request, Response},
    Result,
};

const MODULE_LOADER: &str = r#"
<script>
    import("./index.js").then(function (module) {
        module.main();
    });
</script>
"#;

pub(super) fn desktop_handler(
    request: &Request<Vec<u8>>,
    asset_root: Option<PathBuf>,
    custom_head: Option<String>,
    custom_index: Option<String>,
) -> Result<Response<Vec<u8>>> {
<<<<<<< HEAD
    println!("loading request: {:?}", request.uri());

=======
>>>>>>> 8ea61e1b
    // Any content that uses the `dioxus://` scheme will be shuttled through this handler as a "special case".
    // For now, we only serve two pieces of content which get included as bytes into the final binary.
    let path = request.uri().to_string().replace("dioxus://", "");

    // all assets should be called from index.html
    let trimmed = path.trim_start_matches("index.html/");

    if trimmed.is_empty() {
        // If a custom index is provided, just defer to that, expecting the user to know what they're doing.
        // we'll look for the closing </body> tag and insert our little module loader there.
        if let Some(custom_index) = custom_index {
            let rendered = custom_index
                .replace("</body>", &format!("{}</body>", MODULE_LOADER))
                .into_bytes();
            Response::builder()
                .header("Content-Type", "text/html")
                .body(rendered)
                .map_err(From::from)
        } else {
            // Otherwise, we'll serve the default index.html and apply a custom head if that's specified.
            let mut template = include_str!("./index.html").to_string();
            if let Some(custom_head) = custom_head {
                template = template.replace("<!-- CUSTOM HEAD -->", &custom_head);
            }
            template = template.replace("<!-- MODULE LOADER -->", MODULE_LOADER);

            Response::builder()
                .header("Content-Type", "text/html")
                .body(template.into_bytes())
                .map_err(From::from)
        }
    } else if trimmed == "index.js" {
        Response::builder()
            .header("Content-Type", "text/javascript")
            .body(dioxus_interpreter_js::INTERPRETER_JS.as_bytes().to_vec())
            .map_err(From::from)
    } else {
        let asset_root = asset_root
            .unwrap_or_else(|| get_asset_root().unwrap_or_else(|| Path::new(".").to_path_buf()))
            .canonicalize()?;

        let asset = asset_root.join(trimmed).canonicalize()?;

        if !asset.starts_with(asset_root) {
            return Response::builder()
                .status(StatusCode::FORBIDDEN)
                .body(String::from("Forbidden").into_bytes())
                .map_err(From::from);
        }

        if !asset.exists() {
            return Response::builder()
                .status(StatusCode::NOT_FOUND)
                .body(String::from("Not Found").into_bytes())
                .map_err(From::from);
        }

        Response::builder()
            .header("Content-Type", get_mime_from_path(trimmed)?)
            .body(std::fs::read(asset)?)
            .map_err(From::from)
    }
}

#[allow(unreachable_code)]
fn get_asset_root() -> Option<PathBuf> {
    /*
    We're matching exactly how cargo-bundle works.

    - [x] macOS
    - [ ] Windows
    - [ ] Linux (rpm)
    - [ ] Linux (deb)
    - [ ] iOS
    - [ ] Android

    */

    if std::env::var_os("CARGO").is_some() {
        return None;
    }

    // TODO: support for other platforms
    #[cfg(target_os = "macos")]
    {
        let bundle = core_foundation::bundle::CFBundle::main_bundle();
        let bundle_path = dbg!(bundle.path()?);
        let resources_path = dbg!(bundle.resources_path()?);
        let absolute_resources_root = dbg!(bundle_path.join(resources_path));
        let canonical_resources_root = dbg!(dunce::canonicalize(absolute_resources_root).ok()?);

        return Some(canonical_resources_root);
    }

    None
}

/// Get the mime type from a path-like string
fn get_mime_from_path(trimmed: &str) -> Result<&str> {
    if trimmed.ends_with(".svg") {
        return Ok("image/svg+xml");
    }

    let res = match infer::get_from_path(trimmed)?.map(|f| f.mime_type()) {
        Some(t) if t == "text/plain" => get_mime_by_ext(trimmed),
        Some(f) => f,
        None => get_mime_by_ext(trimmed),
    };

    Ok(res)
}

/// Get the mime type from a URI using its extension
fn get_mime_by_ext(trimmed: &str) -> &str {
    let suffix = trimmed.split('.').last();
    match suffix {
        Some("bin") => "application/octet-stream",
        Some("css") => "text/css",
        Some("csv") => "text/csv",
        Some("html") => "text/html",
        Some("ico") => "image/vnd.microsoft.icon",
        Some("js") => "text/javascript",
        Some("json") => "application/json",
        Some("jsonld") => "application/ld+json",
        Some("mjs") => "text/javascript",
        Some("rtf") => "application/rtf",
        Some("svg") => "image/svg+xml",
        Some("mp4") => "video/mp4",
        // Assume HTML when a TLD is found for eg. `dioxus:://dioxuslabs.app` | `dioxus://hello.com`
        Some(_) => "text/html",
        // https://developer.mozilla.org/en-US/docs/Web/HTTP/Basics_of_HTTP/MIME_types/Common_types
        // using octet stream according to this:
        None => "application/octet-stream",
    }
}<|MERGE_RESOLUTION|>--- conflicted
+++ resolved
@@ -18,11 +18,6 @@
     custom_head: Option<String>,
     custom_index: Option<String>,
 ) -> Result<Response<Vec<u8>>> {
-<<<<<<< HEAD
-    println!("loading request: {:?}", request.uri());
-
-=======
->>>>>>> 8ea61e1b
     // Any content that uses the `dioxus://` scheme will be shuttled through this handler as a "special case".
     // For now, we only serve two pieces of content which get included as bytes into the final binary.
     let path = request.uri().to_string().replace("dioxus://", "");
