--- conflicted
+++ resolved
@@ -16,11 +16,7 @@
 dioxus-core-macro = { workspace = true, optional = true }
 dioxus-hooks = { workspace = true, optional = true }
 dioxus-rsx = { workspace = true, optional = true }
-<<<<<<< HEAD
 dioxus-signals = { workspace = true, optional = true }
-manganis = { git = "https://github.com/DioxusLabs/collect-assets" }
-=======
->>>>>>> a7a66459
 
 [target.'cfg(not(target_arch = "wasm32"))'.dependencies]
 dioxus-hot-reload = { workspace = true, optional = true }
