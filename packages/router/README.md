--- conflicted
+++ resolved
@@ -1,54 +1,3 @@
-<<<<<<< HEAD
-<div align="center">
-  <h1>Dioxus Router</h1>
-</div>
-
-<div align="center">
-  <!-- Crates version -->
-  <a href="https://crates.io/crates/dioxus">
-    <img src="https://img.shields.io/crates/v/dioxus.svg?style=flat-square"
-    alt="Crates.io version" />
-  </a>
-  <!-- Downloads -->
-  <a href="https://crates.io/crates/dioxus">
-    <img src="https://img.shields.io/crates/d/dioxus.svg?style=flat-square"
-      alt="Download" />
-  </a>
-  <!-- docs -->
-  <a href="https://docs.rs/dioxus">
-    <img src="https://img.shields.io/badge/docs-latest-blue.svg?style=flat-square"
-      alt="docs.rs docs" />
-  </a>
-  <!-- CI -->
-  <a href="https://github.com/jkelleyrtp/dioxus/actions">
-    <img src="https://github.com/dioxuslabs/dioxus/actions/workflows/main.yml/badge.svg"
-      alt="CI status" />
-  </a>
-
-  <!--Awesome -->
-  <a href="https://github.com/dioxuslabs/awesome-dioxus">
-    <img src="https://cdn.rawgit.com/sindresorhus/awesome/d7305f38d29fed78fa85652e3a63e154dd8e8829/media/badge.svg" alt="Awesome Page" />
-  </a>
-  <!-- Discord -->
-  <a href="https://discord.gg/XgGxMSkvUM">
-    <img src="https://img.shields.io/discord/899851952891002890.svg?logo=discord&style=flat-square" alt="Discord Link" />
-  </a>
-</div>
-
-<div align="center">
-  <h3>
-    <a href="https://dioxuslabs.com"> Website </a>
-    <span> | </span>
-    <a href="https://github.com/DioxusLabs/example-projects"> Examples </a>
-    <span> | </span>
-    <a href="https://dioxuslabs.com/router"> Guide (Latest) </a>
-    <span> | </span>
-    <a href="https://dioxuslabs.com/nightly/router"> Guide (Master) </a>
-  </h3>
-</div>
-
-Dioxus Router is a first-party Router for all your Dioxus Apps. It provides a React-Router style interface that works anywhere: across the browser, SSR, and natively.
-=======
 # Dioxus Router
 
 [![Crates.io][crates-badge]][crates-url]
@@ -73,11 +22,11 @@
 [API Docs](https://docs.rs/dioxus-router/latest/dioxus_router) |
 [Chat](https://discord.gg/XgGxMSkvUM)
 
-
 ## Overview
 
-Dioxus Router is a first-party Router for all your Dioxus Apps. It provides a React-Router-style interface using somewhat loose typing rules.
->>>>>>> 9571adea
+Dioxus Router is a first-party Router for all your Dioxus Apps. It provides an
+interface similar to React Router, but takes advantage of types for more
+expressiveness.
 
 ```rust ,no_run
 use dioxus::prelude::*;
@@ -111,7 +60,6 @@
     }
 }
 
-<<<<<<< HEAD
 fn Blog(cx: Scope) -> Element {
     render! {
         h1 { "Blog" }
@@ -139,7 +87,7 @@
     }
 }
 ```
-=======
+
 You need to enable the right features for the platform you're targeting since these are not determined automatically!
 
 ## Contributing
@@ -154,5 +102,4 @@
 
 Unless you explicitly state otherwise, any contribution intentionally submitted
 for inclusion in Dioxus by you shall be licensed as MIT without any additional
-terms or conditions.
->>>>>>> 9571adea
+terms or conditions.