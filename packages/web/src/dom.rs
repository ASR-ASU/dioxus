//! Implementation of a renderer for Dioxus on the web.
//!
//! Outstanding todos:
//! - Passive event listeners
//! - no-op event listener patch for safari
//! - tests to ensure dyn_into works for various event types.
//! - Partial delegation?

<<<<<<< HEAD
use dioxus_core::ElementId;
use dioxus_html::PlatformEventData;
use dioxus_interpreter_js::Channel;
=======
use dioxus_core::{
    BorrowedAttributeValue, ElementId, Mutation, Template, TemplateAttribute, TemplateNode,
};
use dioxus_html::event_bubbles;
use dioxus_html::PlatformEventData;
use dioxus_interpreter_js::{get_node, minimal_bindings, save_template, Channel};
>>>>>>> 8fcac395
use futures_channel::mpsc;
use rustc_hash::FxHashMap;
use wasm_bindgen::{closure::Closure, JsCast};
use web_sys::{Document, Element, Event};

use crate::{load_document, virtual_event_from_websys_event, Config, WebEventConverter};

pub struct WebsysDom {
    pub(crate) document: Document,
    #[allow(dead_code)]
    pub(crate) root: Element,
    pub(crate) templates: FxHashMap<String, u16>,
    pub(crate) max_template_id: u16,
    pub(crate) interpreter: Channel,
    #[cfg(feature = "mounted")]
    pub(crate) event_channel: mpsc::UnboundedSender<UiEvent>,
}

pub struct UiEvent {
    pub name: String,
    pub bubbles: bool,
    pub element: ElementId,
    pub data: PlatformEventData,
}

impl WebsysDom {
    pub fn new(cfg: Config, event_channel: mpsc::UnboundedSender<UiEvent>) -> Self {
        // eventually, we just want to let the interpreter do all the work of decoding events into our event type
        // a match here in order to avoid some error during runtime browser test
        let document = load_document();
        let root = match document.get_element_by_id(&cfg.rootname) {
            Some(root) => root,
            None => {
                web_sys::console::error_1(
                    &format!(
                        "element '#{}' not found. mounting to the body.",
                        cfg.rootname
                    )
                    .into(),
                );
                document.create_element("body").ok().unwrap()
            }
        };
        let interpreter = Channel::default();

        let handler: Closure<dyn FnMut(&Event)> = Closure::wrap(Box::new({
            let event_channel = event_channel.clone();
            move |event: &web_sys::Event| {
                let name = event.type_();
                let element = walk_event_for_id(event);
                let bubbles = dioxus_html::event_bubbles(name.as_str());
                if let Some((element, target)) = element {
                    let prevent_event;
                    if let Some(prevent_requests) = target
                        .get_attribute("dioxus-prevent-default")
                        .as_deref()
                        .map(|f| f.split_whitespace())
                    {
                        prevent_event = prevent_requests
                            .map(|f| f.trim_start_matches("on"))
                            .any(|f| f == name);
                    } else {
                        prevent_event = false;
                    }

                    // Prevent forms from submitting and redirecting
                    if name == "submit" {
                        // On forms the default behavior is not to submit, if prevent default is set then we submit the form
                        if !prevent_event {
                            event.prevent_default();
                        }
                    } else if prevent_event {
                        event.prevent_default();
                    }

                    let data = virtual_event_from_websys_event(event.clone(), target);
                    let _ = event_channel.unbounded_send(UiEvent {
                        name,
                        bubbles,
                        element,
                        data,
                    });
                }
            }
        }));

        dioxus_interpreter_js::initialize(
            root.clone().unchecked_into(),
            handler.as_ref().unchecked_ref(),
        );
        dioxus_html::set_event_converter(Box::new(WebEventConverter));
        handler.forget();
        Self {
            document,
            root,
            interpreter,
            templates: FxHashMap::default(),
            max_template_id: 0,
            #[cfg(feature = "mounted")]
            event_channel,
        }
    }

    pub fn mount(&mut self) {
        self.interpreter.mount_to_root();
    }
<<<<<<< HEAD
=======

    pub fn load_templates(&mut self, templates: &[Template]) {
        for template in templates {
            let mut roots = vec![];

            for root in template.roots {
                roots.push(self.create_template_node(root))
            }

            self.templates
                .insert(template.name.to_owned(), self.max_template_id);
            save_template(roots, self.max_template_id);
            self.max_template_id += 1
        }
    }

    fn create_template_node(&self, v: &TemplateNode) -> web_sys::Node {
        use TemplateNode::*;
        match v {
            Element {
                tag,
                namespace,
                attrs,
                children,
                ..
            } => {
                let el = match namespace {
                    Some(ns) => self.document.create_element_ns(Some(ns), tag).unwrap(),
                    None => self.document.create_element(tag).unwrap(),
                };
                for attr in *attrs {
                    if let TemplateAttribute::Static {
                        name,
                        value,
                        namespace,
                    } = attr
                    {
                        minimal_bindings::setAttributeInner(
                            el.clone().into(),
                            name,
                            JsValue::from_str(value),
                            *namespace,
                        );
                    }
                }
                for child in *children {
                    let _ = el.append_child(&self.create_template_node(child));
                }
                el.dyn_into().unwrap()
            }
            Text { text } => self.document.create_text_node(text).dyn_into().unwrap(),
            DynamicText { .. } => self.document.create_text_node("p").dyn_into().unwrap(),
            Dynamic { .. } => {
                let el = self.document.create_element("pre").unwrap();
                let _ = el.toggle_attribute("hidden");
                el.dyn_into().unwrap()
            }
        }
    }

    pub fn apply_edits(&mut self, mut edits: Vec<Mutation>) {
        use Mutation::*;
        let i = &mut self.interpreter;
        #[cfg(feature = "mounted")]
        // we need to apply the mount events last, so we collect them here
        let mut to_mount = Vec::new();
        for edit in &edits {
            match edit {
                AppendChildren { id, m } => i.append_children(id.0 as u32, *m as u16),
                AssignId { path, id } => {
                    i.assign_id(path.as_ptr() as u32, path.len() as u8, id.0 as u32)
                }
                CreatePlaceholder { id } => i.create_placeholder(id.0 as u32),
                CreateTextNode { value, id } => i.create_text_node(value, id.0 as u32),
                HydrateText { path, value, id } => {
                    i.hydrate_text(path.as_ptr() as u32, path.len() as u8, value, id.0 as u32)
                }
                LoadTemplate { name, index, id } => {
                    if let Some(tmpl_id) = self.templates.get(*name) {
                        i.load_template(*tmpl_id, *index as u16, id.0 as u32)
                    }
                }
                ReplaceWith { id, m } => i.replace_with(id.0 as u32, *m as u16),
                ReplacePlaceholder { path, m } => {
                    i.replace_placeholder(path.as_ptr() as u32, path.len() as u8, *m as u16)
                }
                InsertAfter { id, m } => i.insert_after(id.0 as u32, *m as u16),
                InsertBefore { id, m } => i.insert_before(id.0 as u32, *m as u16),
                SetAttribute {
                    name,
                    value,
                    id,
                    ns,
                } => match value {
                    BorrowedAttributeValue::Text(txt) => {
                        i.set_attribute(id.0 as u32, name, txt, ns.unwrap_or_default())
                    }
                    BorrowedAttributeValue::Float(f) => {
                        i.set_attribute(id.0 as u32, name, &f.to_string(), ns.unwrap_or_default())
                    }
                    BorrowedAttributeValue::Int(n) => {
                        i.set_attribute(id.0 as u32, name, &n.to_string(), ns.unwrap_or_default())
                    }
                    BorrowedAttributeValue::Bool(b) => i.set_attribute(
                        id.0 as u32,
                        name,
                        if *b { "true" } else { "false" },
                        ns.unwrap_or_default(),
                    ),
                    BorrowedAttributeValue::None => {
                        i.remove_attribute(id.0 as u32, name, ns.unwrap_or_default())
                    }
                    _ => unreachable!(),
                },
                SetText { value, id } => i.set_text(id.0 as u32, value),
                NewEventListener { name, id, .. } => {
                    match *name {
                        // mounted events are fired immediately after the element is mounted.
                        "mounted" => {
                            #[cfg(feature = "mounted")]
                            to_mount.push(*id);
                        }
                        _ => {
                            i.new_event_listener(name, id.0 as u32, event_bubbles(name) as u8);
                        }
                    }
                }
                RemoveEventListener { name, id } => match *name {
                    "mounted" => {}
                    _ => {
                        i.remove_event_listener(name, id.0 as u32, event_bubbles(name) as u8);
                    }
                },
                Remove { id } => i.remove(id.0 as u32),
                PushRoot { id } => i.push_root(id.0 as u32),
            }
        }
        edits.clear();
        i.flush();

        #[cfg(feature = "mounted")]
        for id in to_mount {
            self.send_mount_event(id);
        }
    }

    pub(crate) fn send_mount_event(&self, id: ElementId) {
        let node = get_node(id.0 as u32);
        if let Some(element) = node.dyn_ref::<Element>() {
            let _ = self.event_channel.unbounded_send(UiEvent {
                name: "mounted".to_string(),
                bubbles: false,
                element: id,
                data: PlatformEventData::new(Box::new(element.clone())),
            });
        }
    }
>>>>>>> 8fcac395
}

fn walk_event_for_id(event: &web_sys::Event) -> Option<(ElementId, web_sys::Element)> {
    let target = event
        .target()
        .expect("missing target")
        .dyn_into::<web_sys::Node>()
        .expect("not a valid node");
    let mut current_target_element = target.dyn_ref::<web_sys::Element>().cloned();

    loop {
        match (
            current_target_element
                .as_ref()
                .and_then(|el| el.get_attribute("data-dioxus-id").map(|f| f.parse())),
            current_target_element,
        ) {
            // This node is an element, and has a dioxus id, so we can stop walking
            (Some(Ok(id)), Some(target)) => return Some((ElementId(id), target)),

            // Walk the tree upwards until we actually find an event target
            (None, target_element) => {
                let parent = match target_element.as_ref() {
                    Some(el) => el.parent_element(),
                    // if this is the first node and not an element, we need to get the parent from the target node
                    None => target.parent_element(),
                };
                match parent {
                    Some(parent) => current_target_element = Some(parent),
                    _ => return None,
                }
            }

            // This node is an element with an invalid dioxus id, give up
            _ => return None,
        }
    }
}<|MERGE_RESOLUTION|>--- conflicted
+++ resolved
@@ -6,18 +6,9 @@
 //! - tests to ensure dyn_into works for various event types.
 //! - Partial delegation?
 
-<<<<<<< HEAD
 use dioxus_core::ElementId;
 use dioxus_html::PlatformEventData;
 use dioxus_interpreter_js::Channel;
-=======
-use dioxus_core::{
-    BorrowedAttributeValue, ElementId, Mutation, Template, TemplateAttribute, TemplateNode,
-};
-use dioxus_html::event_bubbles;
-use dioxus_html::PlatformEventData;
-use dioxus_interpreter_js::{get_node, minimal_bindings, save_template, Channel};
->>>>>>> 8fcac395
 use futures_channel::mpsc;
 use rustc_hash::FxHashMap;
 use wasm_bindgen::{closure::Closure, JsCast};
@@ -34,6 +25,8 @@
     pub(crate) interpreter: Channel,
     #[cfg(feature = "mounted")]
     pub(crate) event_channel: mpsc::UnboundedSender<UiEvent>,
+    #[cfg(feature = "mounted")]
+    pub(crate) queued_mounted_events: Vec<ElementId>,
 }
 
 pub struct UiEvent {
@@ -118,172 +111,14 @@
             max_template_id: 0,
             #[cfg(feature = "mounted")]
             event_channel,
+            #[cfg(feature = "mounted")]
+            queued_mounted_events: Default::default(),
         }
     }
 
     pub fn mount(&mut self) {
         self.interpreter.mount_to_root();
     }
-<<<<<<< HEAD
-=======
-
-    pub fn load_templates(&mut self, templates: &[Template]) {
-        for template in templates {
-            let mut roots = vec![];
-
-            for root in template.roots {
-                roots.push(self.create_template_node(root))
-            }
-
-            self.templates
-                .insert(template.name.to_owned(), self.max_template_id);
-            save_template(roots, self.max_template_id);
-            self.max_template_id += 1
-        }
-    }
-
-    fn create_template_node(&self, v: &TemplateNode) -> web_sys::Node {
-        use TemplateNode::*;
-        match v {
-            Element {
-                tag,
-                namespace,
-                attrs,
-                children,
-                ..
-            } => {
-                let el = match namespace {
-                    Some(ns) => self.document.create_element_ns(Some(ns), tag).unwrap(),
-                    None => self.document.create_element(tag).unwrap(),
-                };
-                for attr in *attrs {
-                    if let TemplateAttribute::Static {
-                        name,
-                        value,
-                        namespace,
-                    } = attr
-                    {
-                        minimal_bindings::setAttributeInner(
-                            el.clone().into(),
-                            name,
-                            JsValue::from_str(value),
-                            *namespace,
-                        );
-                    }
-                }
-                for child in *children {
-                    let _ = el.append_child(&self.create_template_node(child));
-                }
-                el.dyn_into().unwrap()
-            }
-            Text { text } => self.document.create_text_node(text).dyn_into().unwrap(),
-            DynamicText { .. } => self.document.create_text_node("p").dyn_into().unwrap(),
-            Dynamic { .. } => {
-                let el = self.document.create_element("pre").unwrap();
-                let _ = el.toggle_attribute("hidden");
-                el.dyn_into().unwrap()
-            }
-        }
-    }
-
-    pub fn apply_edits(&mut self, mut edits: Vec<Mutation>) {
-        use Mutation::*;
-        let i = &mut self.interpreter;
-        #[cfg(feature = "mounted")]
-        // we need to apply the mount events last, so we collect them here
-        let mut to_mount = Vec::new();
-        for edit in &edits {
-            match edit {
-                AppendChildren { id, m } => i.append_children(id.0 as u32, *m as u16),
-                AssignId { path, id } => {
-                    i.assign_id(path.as_ptr() as u32, path.len() as u8, id.0 as u32)
-                }
-                CreatePlaceholder { id } => i.create_placeholder(id.0 as u32),
-                CreateTextNode { value, id } => i.create_text_node(value, id.0 as u32),
-                HydrateText { path, value, id } => {
-                    i.hydrate_text(path.as_ptr() as u32, path.len() as u8, value, id.0 as u32)
-                }
-                LoadTemplate { name, index, id } => {
-                    if let Some(tmpl_id) = self.templates.get(*name) {
-                        i.load_template(*tmpl_id, *index as u16, id.0 as u32)
-                    }
-                }
-                ReplaceWith { id, m } => i.replace_with(id.0 as u32, *m as u16),
-                ReplacePlaceholder { path, m } => {
-                    i.replace_placeholder(path.as_ptr() as u32, path.len() as u8, *m as u16)
-                }
-                InsertAfter { id, m } => i.insert_after(id.0 as u32, *m as u16),
-                InsertBefore { id, m } => i.insert_before(id.0 as u32, *m as u16),
-                SetAttribute {
-                    name,
-                    value,
-                    id,
-                    ns,
-                } => match value {
-                    BorrowedAttributeValue::Text(txt) => {
-                        i.set_attribute(id.0 as u32, name, txt, ns.unwrap_or_default())
-                    }
-                    BorrowedAttributeValue::Float(f) => {
-                        i.set_attribute(id.0 as u32, name, &f.to_string(), ns.unwrap_or_default())
-                    }
-                    BorrowedAttributeValue::Int(n) => {
-                        i.set_attribute(id.0 as u32, name, &n.to_string(), ns.unwrap_or_default())
-                    }
-                    BorrowedAttributeValue::Bool(b) => i.set_attribute(
-                        id.0 as u32,
-                        name,
-                        if *b { "true" } else { "false" },
-                        ns.unwrap_or_default(),
-                    ),
-                    BorrowedAttributeValue::None => {
-                        i.remove_attribute(id.0 as u32, name, ns.unwrap_or_default())
-                    }
-                    _ => unreachable!(),
-                },
-                SetText { value, id } => i.set_text(id.0 as u32, value),
-                NewEventListener { name, id, .. } => {
-                    match *name {
-                        // mounted events are fired immediately after the element is mounted.
-                        "mounted" => {
-                            #[cfg(feature = "mounted")]
-                            to_mount.push(*id);
-                        }
-                        _ => {
-                            i.new_event_listener(name, id.0 as u32, event_bubbles(name) as u8);
-                        }
-                    }
-                }
-                RemoveEventListener { name, id } => match *name {
-                    "mounted" => {}
-                    _ => {
-                        i.remove_event_listener(name, id.0 as u32, event_bubbles(name) as u8);
-                    }
-                },
-                Remove { id } => i.remove(id.0 as u32),
-                PushRoot { id } => i.push_root(id.0 as u32),
-            }
-        }
-        edits.clear();
-        i.flush();
-
-        #[cfg(feature = "mounted")]
-        for id in to_mount {
-            self.send_mount_event(id);
-        }
-    }
-
-    pub(crate) fn send_mount_event(&self, id: ElementId) {
-        let node = get_node(id.0 as u32);
-        if let Some(element) = node.dyn_ref::<Element>() {
-            let _ = self.event_channel.unbounded_send(UiEvent {
-                name: "mounted".to_string(),
-                bubbles: false,
-                element: id,
-                data: PlatformEventData::new(Box::new(element.clone())),
-            });
-        }
-    }
->>>>>>> 8fcac395
 }
 
 fn walk_event_for_id(event: &web_sys::Event) -> Option<(ElementId, web_sys::Element)> {
