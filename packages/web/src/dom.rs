//! Implementation of a renderer for Dioxus on the web.
//!
//! Outstanding todos:
//! - Passive event listeners
//! - no-op event listener patch for safari
//! - tests to ensure dyn_into works for various event types.
//! - Partial delegation?

use std::{any::Any, rc::Rc};

use dioxus_core::Runtime;
use dioxus_core::{ElementId, Template};
use dioxus_interpreter_js::unified_bindings::Interpreter;
use rustc_hash::FxHashMap;
use wasm_bindgen::{closure::Closure, JsCast};
use web_sys::{Document, Element, Event};

use crate::{
    load_document, virtual_event_from_websys_custom_event, virtual_event_from_websys_event, Config,
    WebEventConverter,
};

pub struct WebsysDom {
    #[allow(dead_code)]
    pub(crate) root: Element,
    pub(crate) document: Document,
    pub(crate) templates: FxHashMap<Template, u16>,
    pub(crate) interpreter: Interpreter,

    #[cfg(feature = "mounted")]
    pub(crate) runtime: Rc<Runtime>,

    #[cfg(feature = "mounted")]
    pub(crate) queued_mounted_events: Vec<ElementId>,

    // We originally started with a different `WriteMutations` for collecting templates during hydration.
    // When profiling the binary size of web applications, this caused a large increase in binary size
    // because diffing code in core is generic over the `WriteMutation` object.
    //
    // The fact that diffing is generic over WriteMutations instead of dynamic dispatch or a vec is nice
    // because we can directly write mutations to sledgehammer and avoid the runtime and binary size overhead
    // of dynamic dispatch
    //
    // Instead we now store a flag to see if we should be writing templates at all if hydration is enabled.
    // This has a small overhead, but it avoids dynamic dispatch and reduces the binary size
    //
    // NOTE: running the virtual dom with the `write_mutations` flag set to true is different from running
    // it with no mutation writer because it still assigns ids to nodes, but it doesn't write them to the dom
    #[cfg(feature = "hydrate")]
    pub(crate) skip_mutations: bool,

    #[cfg(feature = "hydrate")]
    pub(crate) suspense_hydration_ids: crate::hydration::SuspenseHydrationIds,
}

impl WebsysDom {
    pub fn new(cfg: Config, runtime: Rc<Runtime>) -> Self {
        let (document, root) = match cfg.root {
            crate::cfg::ConfigRoot::RootName(rootname) => {
                // eventually, we just want to let the interpreter do all the work of decoding events into our event type
                // a match here in order to avoid some error during runtime browser test
                let document = load_document();
                let root = match document.get_element_by_id(&rootname) {
                    Some(root) => root,
                    None => {
                        web_sys::console::error_1(
                            &format!("element '#{}' not found. mounting to the body.", rootname)
                                .into(),
                        );
                        document.create_element("body").ok().unwrap()
                    }
                };
                (document, root)
            }
            crate::cfg::ConfigRoot::RootElement(root) => {
                let document = match root.owner_document() {
                    Some(document) => document,
                    None => load_document(),
                };
                (document, root)
            }
        };

        let interpreter = Interpreter::default();

        let handler: Closure<dyn FnMut(&Event)> = Closure::wrap(Box::new({
            let runtime = runtime.clone();
            move |web_sys_event: &web_sys::Event| {
                let name = web_sys_event.type_();
                let element = walk_event_for_id(web_sys_event);
                let bubbles = web_sys_event.bubbles();

                let Some((element, target)) = element else {
                    return;
                };

                let data = virtual_event_from_websys_event(web_sys_event.clone(), target);

                let event = dioxus_core::Event::new(Rc::new(data) as Rc<dyn Any>, bubbles);
                runtime.handle_event(name.as_str(), event.clone(), element);

                // Prevent the default action if the user set prevent default on the event
                let prevent_default = !event.default_action_enabled();
                // Prevent forms from submitting and redirecting
                if name == "submit" {
                    // On forms the default behavior is not to submit, if prevent default is set then we submit the form
                    if !prevent_default {
                        web_sys_event.prevent_default();
                    }
                } else if prevent_default {
                    web_sys_event.prevent_default();
                }
<<<<<<< HEAD

                let mut data = None;
                if name == "resize" {
                    if let Ok(event) = event.clone().dyn_into::<web_sys::CustomEvent>() {
                        data = Some(virtual_event_from_websys_custom_event(event, target));
                    }
                } else {
                    data = Some(virtual_event_from_websys_event(event.clone(), target));
                }

                if let Some(data) = data {
                    let _ = event_channel.unbounded_send(UiEvent {
                        name,
                        bubbles,
                        element,
                        data,
                    });
                }
=======
>>>>>>> 4d6fb74e
            }
        }));

        let _interpreter = interpreter.base();
        _interpreter.initialize(
            root.clone().unchecked_into(),
            handler.as_ref().unchecked_ref(),
        );

        dioxus_html::set_event_converter(Box::new(WebEventConverter));
        handler.forget();

        Self {
            document,
            root,
            interpreter,
            templates: FxHashMap::default(),
            #[cfg(feature = "mounted")]
            runtime,
            #[cfg(feature = "mounted")]
            queued_mounted_events: Default::default(),
            #[cfg(feature = "hydrate")]
            skip_mutations: false,
            #[cfg(feature = "hydrate")]
            suspense_hydration_ids: Default::default(),
        }
    }

    pub fn mount(&mut self) {
        self.interpreter.mount_to_root();
    }
}

fn walk_event_for_id(event: &web_sys::Event) -> Option<(ElementId, web_sys::Element)> {
    let target = event
        .target()
        .expect("missing target")
        .dyn_into::<web_sys::Node>()
        .expect("not a valid node");
    let mut current_target_element = target.dyn_ref::<web_sys::Element>().cloned();

    loop {
        match (
            current_target_element
                .as_ref()
                .and_then(|el| el.get_attribute("data-dioxus-id").map(|f| f.parse())),
            current_target_element,
        ) {
            // This node is an element, and has a dioxus id, so we can stop walking
            (Some(Ok(id)), Some(target)) => return Some((ElementId(id), target)),

            // Walk the tree upwards until we actually find an event target
            (None, target_element) => {
                let parent = match target_element.as_ref() {
                    Some(el) => el.parent_element(),
                    // if this is the first node and not an element, we need to get the parent from the target node
                    None => target.parent_element(),
                };
                match parent {
                    Some(parent) => current_target_element = Some(parent),
                    _ => return None,
                }
            }

            // This node is an element with an invalid dioxus id, give up
            _ => return None,
        }
    }
}<|MERGE_RESOLUTION|>--- conflicted
+++ resolved
@@ -94,7 +94,22 @@
                     return;
                 };
 
-                let data = virtual_event_from_websys_event(web_sys_event.clone(), target);
+                let handle_resize_event = || {
+                    if name == "resize" {
+                        if let Ok(event) = web_sys_event.clone().dyn_into::<web_sys::CustomEvent>()
+                        {
+                            return Some(virtual_event_from_websys_custom_event(
+                                event,
+                                target.clone(),
+                            ));
+                        }
+                    }
+                    None
+                };
+
+                let data = handle_resize_event().unwrap_or_else(|| {
+                    virtual_event_from_websys_event(web_sys_event.clone(), target)
+                });
 
                 let event = dioxus_core::Event::new(Rc::new(data) as Rc<dyn Any>, bubbles);
                 runtime.handle_event(name.as_str(), event.clone(), element);
@@ -110,27 +125,6 @@
                 } else if prevent_default {
                     web_sys_event.prevent_default();
                 }
-<<<<<<< HEAD
-
-                let mut data = None;
-                if name == "resize" {
-                    if let Ok(event) = event.clone().dyn_into::<web_sys::CustomEvent>() {
-                        data = Some(virtual_event_from_websys_custom_event(event, target));
-                    }
-                } else {
-                    data = Some(virtual_event_from_websys_event(event.clone(), target));
-                }
-
-                if let Some(data) = data {
-                    let _ = event_channel.unbounded_send(UiEvent {
-                        name,
-                        bubbles,
-                        element,
-                        data,
-                    });
-                }
-=======
->>>>>>> 4d6fb74e
             }
         }));
 
