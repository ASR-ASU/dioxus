--- conflicted
+++ resolved
@@ -214,17 +214,10 @@
         match attr {
             ElementAttrName::BuiltIn(name) => {
                 write!(self.out, "{}", name)?;
-<<<<<<< HEAD
             }
             ElementAttrName::Custom(name) => {
                 write!(self.out, "{}", name.to_token_stream())?;
             }
-=======
-            }
-            ElementAttrName::Custom(name) => {
-                write!(self.out, "{}", name.to_token_stream())?;
-            }
->>>>>>> 8f70509b
         }
 
         Ok(())
@@ -296,7 +289,6 @@
         Ok(())
     }
 
-<<<<<<< HEAD
     fn write_attribute(&mut self, attr: &AttributeType) -> Result {
         match attr {
             AttributeType::Named(attr) => self.write_named_attribute(attr),
@@ -305,9 +297,6 @@
     }
 
     fn write_named_attribute(&mut self, attr: &ElementAttrNamed) -> Result {
-=======
-    fn write_attribute(&mut self, attr: &ElementAttrNamed) -> Result {
->>>>>>> 8f70509b
         self.write_attribute_name(&attr.attr.name)?;
         write!(self.out, ": ")?;
         self.write_attribute_value(&attr.attr.value)?;
@@ -315,7 +304,6 @@
         Ok(())
     }
 
-<<<<<<< HEAD
     fn write_spread_attribute(&mut self, attr: &Expr) -> Result {
         write!(self.out, "..")?;
         write!(self.out, "{}", prettyplease::unparse_expr(attr))?;
@@ -323,8 +311,6 @@
         Ok(())
     }
 
-=======
->>>>>>> 8f70509b
     // make sure the comments are actually relevant to this element.
     // test by making sure this element is the primary element on this line
     pub fn current_span_is_primary(&self, location: Span) -> bool {
