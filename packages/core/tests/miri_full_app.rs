use crate::dioxus_elements::SerializedMouseData;
use dioxus::prelude::*;
use dioxus_core::ElementId;
use dioxus_elements::SerializedHtmlEventConverter;
use std::rc::Rc;

#[test]
fn miri_rollover() {
    set_event_converter(Box::new(SerializedHtmlEventConverter));
    let mut dom = VirtualDom::new(app);

    _ = dom.rebuild(&mut dioxus_core::NoOpMutations);

    for _ in 0..3 {
        dom.handle_event(
            "click",
            Rc::new(PlatformEventData::new(Box::<SerializedMouseData>::default())),
            ElementId(2),
            true,
        );
        dom.process_events();
        _ = dom.render_immediate_to_vec();
    }
}

fn app() -> Element {
    let mut idx = use_signal(|| 0);
    let onhover = |_| println!("go!");

    render! {
        div {
            button {
                onclick: move |_| {
                    idx += 1;
                    println!("Clicked");
                },
                "+"
            }
            button { onclick: move |_| idx -= 1, "-" }
            ul {
<<<<<<< HEAD
                (0..*idx()).map(|i| render! {
=======
                {(0..**idx).map(|i| rsx! {
>>>>>>> a7a66459
                    ChildExample { i: i, onhover: onhover }
                })}
            }
        }
    }
}

#[component]
fn ChildExample(i: i32, onhover: EventHandler<MouseEvent>) -> Element {
    render! { li { onmouseover: move |e| onhover.call(e), "{i}" } }
}<|MERGE_RESOLUTION|>--- conflicted
+++ resolved
@@ -38,11 +38,7 @@
             }
             button { onclick: move |_| idx -= 1, "-" }
             ul {
-<<<<<<< HEAD
-                (0..*idx()).map(|i| render! {
-=======
                 {(0..**idx).map(|i| rsx! {
->>>>>>> a7a66459
                     ChildExample { i: i, onhover: onhover }
                 })}
             }
