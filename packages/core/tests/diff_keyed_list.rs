//! Diffing Tests
//!
//! These tests only verify that the diffing algorithm works properly for single components.
//!
//! It does not validated that component lifecycles work properly. This is done in another test file.

use dioxus::core::{ElementId, Mutation::*};
use dioxus::prelude::*;

/// Should result in moves, but not removals or additions
#[test]
fn keyed_diffing_out_of_order() {
    let mut dom = VirtualDom::new(|| {
        let order = match generation() % 2 {
            0 => &[0, 1, 2, 3, /**/ 4, 5, 6, /**/ 7, 8, 9],
            1 => &[0, 1, 2, 3, /**/ 6, 4, 5, /**/ 7, 8, 9],
            _ => unreachable!(),
        };

<<<<<<< HEAD
        render!(order.iter().map(|i| render!(div { key: "{i}" })))
=======
        cx.render(rsx!({ order.iter().map(|i| rsx!(div { key: "{i}" })) }))
>>>>>>> a7a66459
    });

    {
        assert_eq!(
            dom.rebuild_to_vec().santize().edits,
            [
                LoadTemplate { name: "template", index: 0, id: ElementId(1,) },
                LoadTemplate { name: "template", index: 0, id: ElementId(2,) },
                LoadTemplate { name: "template", index: 0, id: ElementId(3,) },
                LoadTemplate { name: "template", index: 0, id: ElementId(4,) },
                LoadTemplate { name: "template", index: 0, id: ElementId(5,) },
                LoadTemplate { name: "template", index: 0, id: ElementId(6,) },
                LoadTemplate { name: "template", index: 0, id: ElementId(7,) },
                LoadTemplate { name: "template", index: 0, id: ElementId(8,) },
                LoadTemplate { name: "template", index: 0, id: ElementId(9,) },
                LoadTemplate { name: "template", index: 0, id: ElementId(10,) },
                AppendChildren { m: 10, id: ElementId(0) },
            ]
        );
    }

    dom.mark_dirty(ScopeId::ROOT);
    assert_eq!(
        dom.render_immediate_to_vec().edits,
        [
            PushRoot { id: ElementId(7,) },
            InsertBefore { id: ElementId(5,), m: 1 },
        ]
    );
}

/// Should result in moves only
#[test]
fn keyed_diffing_out_of_order_adds() {
    let mut dom = VirtualDom::new(|| {
        let order = match generation() % 2 {
            0 => &[/**/ 4, 5, 6, 7, 8 /**/],
            1 => &[/**/ 8, 7, 4, 5, 6 /**/],
            _ => unreachable!(),
        };

<<<<<<< HEAD
        render!(order.iter().map(|i| render!(div { key: "{i}" })))
=======
        cx.render(rsx!({ order.iter().map(|i| rsx!(div { key: "{i}" })) }))
>>>>>>> a7a66459
    });

    _ = dom.rebuild(&mut dioxus_core::NoOpMutations);

    dom.mark_dirty(ScopeId::ROOT);
    assert_eq!(
        dom.render_immediate_to_vec().edits,
        [
            PushRoot { id: ElementId(5,) },
            PushRoot { id: ElementId(4,) },
            InsertBefore { id: ElementId(1,), m: 2 },
        ]
    );
}

/// Should result in moves only
#[test]
fn keyed_diffing_out_of_order_adds_3() {
    let mut dom = VirtualDom::new(|| {
        let order = match generation() % 2 {
            0 => &[/**/ 4, 5, 6, 7, 8 /**/],
            1 => &[/**/ 4, 8, 7, 5, 6 /**/],
            _ => unreachable!(),
        };

<<<<<<< HEAD
        render!(order.iter().map(|i| render!(div { key: "{i}" })))
=======
        cx.render(rsx!({ order.iter().map(|i| rsx!(div { key: "{i}" })) }))
>>>>>>> a7a66459
    });

    _ = dom.rebuild(&mut dioxus_core::NoOpMutations);

    dom.mark_dirty(ScopeId::ROOT);
    assert_eq!(
        dom.render_immediate_to_vec().edits,
        [
            PushRoot { id: ElementId(5,) },
            PushRoot { id: ElementId(4,) },
            InsertBefore { id: ElementId(2,), m: 2 },
        ]
    );
}

/// Should result in moves onl
#[test]
fn keyed_diffing_out_of_order_adds_4() {
    let mut dom = VirtualDom::new(|| {
        let order = match generation() % 2 {
            0 => &[/**/ 4, 5, 6, 7, 8 /**/],
            1 => &[/**/ 4, 5, 8, 7, 6 /**/],
            _ => unreachable!(),
        };

<<<<<<< HEAD
        render!(order.iter().map(|i| render!(div { key: "{i}" })))
=======
        cx.render(rsx!({ order.iter().map(|i| rsx!(div { key: "{i}" })) }))
>>>>>>> a7a66459
    });

    _ = dom.rebuild(&mut dioxus_core::NoOpMutations);

    dom.mark_dirty(ScopeId::ROOT);
    assert_eq!(
        dom.render_immediate_to_vec().edits,
        [
            PushRoot { id: ElementId(5,) },
            PushRoot { id: ElementId(4,) },
            InsertBefore { id: ElementId(3,), m: 2 },
        ]
    );
}

/// Should result in moves onl
#[test]
fn keyed_diffing_out_of_order_adds_5() {
    let mut dom = VirtualDom::new(|| {
        let order = match generation() % 2 {
            0 => &[/**/ 4, 5, 6, 7, 8 /**/],
            1 => &[/**/ 4, 5, 6, 8, 7 /**/],
            _ => unreachable!(),
        };

<<<<<<< HEAD
        render!(order.iter().map(|i| render!(div { key: "{i}" })))
=======
        cx.render(rsx!({ order.iter().map(|i| rsx!(div { key: "{i}" })) }))
>>>>>>> a7a66459
    });

    _ = dom.rebuild(&mut dioxus_core::NoOpMutations);

    dom.mark_dirty(ScopeId::ROOT);
    assert_eq!(
        dom.render_immediate_to_vec().edits,
        [
            PushRoot { id: ElementId(5,) },
            InsertBefore { id: ElementId(4,), m: 1 },
        ]
    );
}

/// Should result in moves onl
#[test]
fn keyed_diffing_additions() {
    let mut dom = VirtualDom::new(|| {
        let order: &[_] = match generation() % 2 {
            0 => &[/**/ 4, 5, 6, 7, 8 /**/],
            1 => &[/**/ 4, 5, 6, 7, 8, 9, 10 /**/],
            _ => unreachable!(),
        };

<<<<<<< HEAD
        render!(order.iter().map(|i| render!(div { key: "{i}" })))
=======
        cx.render(rsx!({ order.iter().map(|i| rsx!(div { key: "{i}" })) }))
>>>>>>> a7a66459
    });

    _ = dom.rebuild(&mut dioxus_core::NoOpMutations);

    dom.mark_dirty(ScopeId::ROOT);
    assert_eq!(
        dom.render_immediate_to_vec().santize().edits,
        [
            LoadTemplate { name: "template", index: 0, id: ElementId(6) },
            LoadTemplate { name: "template", index: 0, id: ElementId(7) },
            InsertAfter { id: ElementId(5), m: 2 }
        ]
    );
}

#[test]
fn keyed_diffing_additions_and_moves_on_ends() {
    let mut dom = VirtualDom::new(|| {
        let order: &[_] = match generation() % 2 {
            0 => &[/**/ 4, 5, 6, 7 /**/],
            1 => &[/**/ 7, 4, 5, 6, 11, 12 /**/],
            _ => unreachable!(),
        };

<<<<<<< HEAD
        render!(order.iter().map(|i| render!(div { key: "{i}" })))
=======
        cx.render(rsx!({ order.iter().map(|i| rsx!(div { key: "{i}" })) }))
>>>>>>> a7a66459
    });

    _ = dom.rebuild(&mut dioxus_core::NoOpMutations);

    dom.mark_dirty(ScopeId::ROOT);
    assert_eq!(
        dom.render_immediate_to_vec().santize().edits,
        [
            // create 11, 12
            LoadTemplate { name: "template", index: 0, id: ElementId(5) },
            LoadTemplate { name: "template", index: 0, id: ElementId(6) },
            InsertAfter { id: ElementId(3), m: 2 },
            // move 7 to the front
            PushRoot { id: ElementId(4) },
            InsertBefore { id: ElementId(1), m: 1 }
        ]
    );
}

#[test]
fn keyed_diffing_additions_and_moves_in_middle() {
    let mut dom = VirtualDom::new(|| {
        let order: &[_] = match generation() % 2 {
            0 => &[/**/ 1, 2, 3, 4 /**/],
            1 => &[/**/ 4, 1, 7, 8, 2, 5, 6, 3 /**/],
            _ => unreachable!(),
        };

<<<<<<< HEAD
        render!(order.iter().map(|i| render!(div { key: "{i}" })))
=======
        cx.render(rsx!({ order.iter().map(|i| rsx!(div { key: "{i}" })) }))
>>>>>>> a7a66459
    });

    _ = dom.rebuild(&mut dioxus_core::NoOpMutations);

    // LIS: 4, 5, 6
    dom.mark_dirty(ScopeId::ROOT);
    assert_eq!(
        dom.render_immediate_to_vec().santize().edits,
        [
            // create 5, 6
            LoadTemplate { name: "template", index: 0, id: ElementId(5) },
            LoadTemplate { name: "template", index: 0, id: ElementId(6) },
            InsertBefore { id: ElementId(3), m: 2 },
            // create 7, 8
            LoadTemplate { name: "template", index: 0, id: ElementId(7) },
            LoadTemplate { name: "template", index: 0, id: ElementId(8) },
            InsertBefore { id: ElementId(2), m: 2 },
            // move 7
            PushRoot { id: ElementId(4) },
            InsertBefore { id: ElementId(1), m: 1 }
        ]
    );
}

#[test]
fn controlled_keyed_diffing_out_of_order() {
    let mut dom = VirtualDom::new(|| {
        let order: &[_] = match generation() % 2 {
            0 => &[4, 5, 6, 7],
            1 => &[0, 5, 9, 6, 4],
            _ => unreachable!(),
        };

<<<<<<< HEAD
        render!(order.iter().map(|i| render!(div { key: "{i}" })))
=======
        cx.render(rsx!({ order.iter().map(|i| rsx!(div { key: "{i}" })) }))
>>>>>>> a7a66459
    });

    _ = dom.rebuild(&mut dioxus_core::NoOpMutations);

    // LIS: 5, 6
    dom.mark_dirty(ScopeId::ROOT);
    assert_eq!(
        dom.render_immediate_to_vec().santize().edits,
        [
            // remove 7
            Remove { id: ElementId(4,) },
            // move 4 to after 6
            PushRoot { id: ElementId(1) },
            InsertAfter { id: ElementId(3,), m: 1 },
            // create 9 and insert before 6
            LoadTemplate { name: "template", index: 0, id: ElementId(4) },
            InsertBefore { id: ElementId(3,), m: 1 },
            // create 0 and insert before 5
            LoadTemplate { name: "template", index: 0, id: ElementId(5) },
            InsertBefore { id: ElementId(2,), m: 1 },
        ]
    );
}

#[test]
fn controlled_keyed_diffing_out_of_order_max_test() {
    let mut dom = VirtualDom::new(|| {
        let order: &[_] = match generation() % 2 {
            0 => &[0, 1, 2, 3, 4],
            1 => &[3, 0, 1, 10, 2],
            _ => unreachable!(),
        };

<<<<<<< HEAD
        render!(order.iter().map(|i| render!(div { key: "{i}" })))
=======
        cx.render(rsx!({ order.iter().map(|i| rsx!(div { key: "{i}" })) }))
>>>>>>> a7a66459
    });

    _ = dom.rebuild(&mut dioxus_core::NoOpMutations);

    dom.mark_dirty(ScopeId::ROOT);
    assert_eq!(
        dom.render_immediate_to_vec().santize().edits,
        [
            Remove { id: ElementId(5,) },
            LoadTemplate { name: "template", index: 0, id: ElementId(5) },
            InsertBefore { id: ElementId(3,), m: 1 },
            PushRoot { id: ElementId(4) },
            InsertBefore { id: ElementId(1,), m: 1 },
        ]
    );
}

// noticed some weird behavior in the desktop interpreter
// just making sure it doesnt happen in the core implementation
#[test]
fn remove_list() {
    let mut dom = VirtualDom::new(|| {
        let order: &[_] = match generation() % 2 {
            0 => &[9, 8, 7, 6, 5],
            1 => &[9, 8],
            _ => unreachable!(),
        };

<<<<<<< HEAD
        render!(order.iter().map(|i| render!(div { key: "{i}" })))
=======
        cx.render(rsx!({ order.iter().map(|i| rsx!(div { key: "{i}" })) }))
>>>>>>> a7a66459
    });

    _ = dom.rebuild(&mut dioxus_core::NoOpMutations);

    dom.mark_dirty(ScopeId::ROOT);
    assert_eq!(
        dom.render_immediate_to_vec().santize().edits,
        [
            Remove { id: ElementId(5) },
            Remove { id: ElementId(4) },
            Remove { id: ElementId(3) },
        ]
    );
}

#[test]
fn no_common_keys() {
    let mut dom = VirtualDom::new(|| {
        let order: &[_] = match generation() % 2 {
            0 => &[1, 2, 3],
            1 => &[4, 5, 6],
            _ => unreachable!(),
        };

<<<<<<< HEAD
        render!(order.iter().map(|i| render!(div { key: "{i}" })))
=======
        cx.render(rsx!({ order.iter().map(|i| rsx!(div { key: "{i}" })) }))
>>>>>>> a7a66459
    });

    _ = dom.rebuild(&mut dioxus_core::NoOpMutations);

    dom.mark_dirty(ScopeId::ROOT);
    assert_eq!(
        dom.render_immediate_to_vec().santize().edits,
        [
            Remove { id: ElementId(3) },
            Remove { id: ElementId(2) },
            LoadTemplate { name: "template", index: 0, id: ElementId(2) },
            LoadTemplate { name: "template", index: 0, id: ElementId(3) },
            LoadTemplate { name: "template", index: 0, id: ElementId(4) },
            ReplaceWith { id: ElementId(1), m: 3 }
        ]
    );
}<|MERGE_RESOLUTION|>--- conflicted
+++ resolved
@@ -17,11 +17,7 @@
             _ => unreachable!(),
         };
 
-<<<<<<< HEAD
-        render!(order.iter().map(|i| render!(div { key: "{i}" })))
-=======
-        cx.render(rsx!({ order.iter().map(|i| rsx!(div { key: "{i}" })) }))
->>>>>>> a7a66459
+        render!({ order.iter().map(|i| render!(div { key: "{i}" })) })
     });
 
     {
@@ -63,11 +59,7 @@
             _ => unreachable!(),
         };
 
-<<<<<<< HEAD
-        render!(order.iter().map(|i| render!(div { key: "{i}" })))
-=======
-        cx.render(rsx!({ order.iter().map(|i| rsx!(div { key: "{i}" })) }))
->>>>>>> a7a66459
+        render!({ order.iter().map(|i| render!(div { key: "{i}" })) })
     });
 
     _ = dom.rebuild(&mut dioxus_core::NoOpMutations);
@@ -93,11 +85,7 @@
             _ => unreachable!(),
         };
 
-<<<<<<< HEAD
-        render!(order.iter().map(|i| render!(div { key: "{i}" })))
-=======
-        cx.render(rsx!({ order.iter().map(|i| rsx!(div { key: "{i}" })) }))
->>>>>>> a7a66459
+        render!({ order.iter().map(|i| render!(div { key: "{i}" })) })
     });
 
     _ = dom.rebuild(&mut dioxus_core::NoOpMutations);
@@ -123,11 +111,7 @@
             _ => unreachable!(),
         };
 
-<<<<<<< HEAD
-        render!(order.iter().map(|i| render!(div { key: "{i}" })))
-=======
-        cx.render(rsx!({ order.iter().map(|i| rsx!(div { key: "{i}" })) }))
->>>>>>> a7a66459
+        render!({ order.iter().map(|i| render!(div { key: "{i}" })) })
     });
 
     _ = dom.rebuild(&mut dioxus_core::NoOpMutations);
@@ -153,11 +137,7 @@
             _ => unreachable!(),
         };
 
-<<<<<<< HEAD
-        render!(order.iter().map(|i| render!(div { key: "{i}" })))
-=======
-        cx.render(rsx!({ order.iter().map(|i| rsx!(div { key: "{i}" })) }))
->>>>>>> a7a66459
+        render!({ order.iter().map(|i| render!(div { key: "{i}" })) })
     });
 
     _ = dom.rebuild(&mut dioxus_core::NoOpMutations);
@@ -182,11 +162,7 @@
             _ => unreachable!(),
         };
 
-<<<<<<< HEAD
-        render!(order.iter().map(|i| render!(div { key: "{i}" })))
-=======
-        cx.render(rsx!({ order.iter().map(|i| rsx!(div { key: "{i}" })) }))
->>>>>>> a7a66459
+        render!({ order.iter().map(|i| render!(div { key: "{i}" })) })
     });
 
     _ = dom.rebuild(&mut dioxus_core::NoOpMutations);
@@ -211,11 +187,7 @@
             _ => unreachable!(),
         };
 
-<<<<<<< HEAD
-        render!(order.iter().map(|i| render!(div { key: "{i}" })))
-=======
-        cx.render(rsx!({ order.iter().map(|i| rsx!(div { key: "{i}" })) }))
->>>>>>> a7a66459
+        render!({ order.iter().map(|i| render!(div { key: "{i}" })) })
     });
 
     _ = dom.rebuild(&mut dioxus_core::NoOpMutations);
@@ -244,11 +216,7 @@
             _ => unreachable!(),
         };
 
-<<<<<<< HEAD
-        render!(order.iter().map(|i| render!(div { key: "{i}" })))
-=======
-        cx.render(rsx!({ order.iter().map(|i| rsx!(div { key: "{i}" })) }))
->>>>>>> a7a66459
+        render!({ order.iter().map(|i| render!(div { key: "{i}" })) })
     });
 
     _ = dom.rebuild(&mut dioxus_core::NoOpMutations);
@@ -282,11 +250,7 @@
             _ => unreachable!(),
         };
 
-<<<<<<< HEAD
-        render!(order.iter().map(|i| render!(div { key: "{i}" })))
-=======
-        cx.render(rsx!({ order.iter().map(|i| rsx!(div { key: "{i}" })) }))
->>>>>>> a7a66459
+        render!({ order.iter().map(|i| render!(div { key: "{i}" })) })
     });
 
     _ = dom.rebuild(&mut dioxus_core::NoOpMutations);
@@ -320,11 +284,7 @@
             _ => unreachable!(),
         };
 
-<<<<<<< HEAD
-        render!(order.iter().map(|i| render!(div { key: "{i}" })))
-=======
-        cx.render(rsx!({ order.iter().map(|i| rsx!(div { key: "{i}" })) }))
->>>>>>> a7a66459
+        render!({ order.iter().map(|i| render!(div { key: "{i}" })) })
     });
 
     _ = dom.rebuild(&mut dioxus_core::NoOpMutations);
@@ -353,11 +313,7 @@
             _ => unreachable!(),
         };
 
-<<<<<<< HEAD
-        render!(order.iter().map(|i| render!(div { key: "{i}" })))
-=======
-        cx.render(rsx!({ order.iter().map(|i| rsx!(div { key: "{i}" })) }))
->>>>>>> a7a66459
+        render!({ order.iter().map(|i| render!(div { key: "{i}" })) })
     });
 
     _ = dom.rebuild(&mut dioxus_core::NoOpMutations);
@@ -382,11 +338,7 @@
             _ => unreachable!(),
         };
 
-<<<<<<< HEAD
-        render!(order.iter().map(|i| render!(div { key: "{i}" })))
-=======
-        cx.render(rsx!({ order.iter().map(|i| rsx!(div { key: "{i}" })) }))
->>>>>>> a7a66459
+        render!({ order.iter().map(|i| render!(div { key: "{i}" })) })
     });
 
     _ = dom.rebuild(&mut dioxus_core::NoOpMutations);
