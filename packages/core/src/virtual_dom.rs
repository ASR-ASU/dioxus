//! # Virtual DOM Implementation for Rust
//!
//! This module provides the primary mechanics to create a hook-based, concurrent VDOM for Rust.

use crate::{
    any_props::VProps,
<<<<<<< HEAD
    arena::{ElementId, ElementRef},
    innerlude::{AttributeType, DirtyScope, ErrorBoundary, Mutations, Scheduler, SchedulerMsg},
=======
    arena::ElementId,
    innerlude::{DirtyScope, ElementRef, ErrorBoundary, Mutations, Scheduler, SchedulerMsg},
>>>>>>> 8f70509b
    mutations::Mutation,
    nodes::RenderReturn,
    nodes::{Template, TemplateId},
    runtime::{Runtime, RuntimeGuard},
    scopes::{ScopeId, ScopeState},
<<<<<<< HEAD
    Attribute, AttributeValue, Element, Event, Scope,
=======
    AttributeValue, Element, Event, Scope, VNode,
>>>>>>> 8f70509b
};
use futures_util::{pin_mut, StreamExt};
use rustc_hash::{FxHashMap, FxHashSet};
use slab::Slab;
use std::{
    any::Any, cell::Cell, collections::BTreeSet, future::Future, ptr::NonNull, rc::Rc, sync::Arc,
};

/// A virtual node system that progresses user events and diffs UI trees.
///
/// ## Guide
///
/// Components are defined as simple functions that take [`Scope`] and return an [`Element`].
///
/// ```rust
/// # use dioxus::prelude::*;
///
/// #[derive(Props, PartialEq)]
/// struct AppProps {
///     title: String
/// }
///
/// fn App(cx: Scope<AppProps>) -> Element {
///     cx.render(rsx!(
///         div {"hello, {cx.props.title}"}
///     ))
/// }
/// ```
///
/// Components may be composed to make complex apps.
///
/// ```rust
/// # #![allow(unused)]
/// # use dioxus::prelude::*;
///
/// # #[derive(Props, PartialEq)]
/// # struct AppProps {
/// #     title: String
/// # }
///
/// static ROUTES: &str = "";
///
/// #[component]
/// fn App(cx: Scope<AppProps>) -> Element {
///     cx.render(rsx!(
///         NavBar { routes: ROUTES }
///         Title { "{cx.props.title}" }
///         Footer {}
///     ))
/// }
///
/// #[component]
/// fn NavBar(cx: Scope, routes: &'static str) -> Element {
///     cx.render(rsx! {
///         div { "Routes: {routes}" }
///     })
/// }
///
/// #[component]
/// fn Footer(cx: Scope) -> Element {
///     cx.render(rsx! { div { "Footer" } })
/// }
///
/// #[component]
/// fn Title<'a>(cx: Scope<'a>, children: Element<'a>) -> Element {
///     cx.render(rsx! {
///         div { id: "title", children }
///     })
/// }
/// ```
///
/// To start an app, create a [`VirtualDom`] and call [`VirtualDom::rebuild`] to get the list of edits required to
/// draw the UI.
///
/// ```rust
/// # use dioxus::prelude::*;
/// # fn App(cx: Scope) -> Element { cx.render(rsx! { div {} }) }
///
/// let mut vdom = VirtualDom::new(App);
/// let edits = vdom.rebuild();
/// ```
///
/// To call listeners inside the VirtualDom, call [`VirtualDom::handle_event`] with the appropriate event data.
///
/// ```rust, ignore
/// vdom.handle_event(event);
/// ```
///
/// While no events are ready, call [`VirtualDom::wait_for_work`] to poll any futures inside the VirtualDom.
///
/// ```rust, ignore
/// vdom.wait_for_work().await;
/// ```
///
/// Once work is ready, call [`VirtualDom::render_with_deadline`] to compute the differences between the previous and
/// current UI trees. This will return a [`Mutations`] object that contains Edits, Effects, and NodeRefs that need to be
/// handled by the renderer.
///
/// ```rust, ignore
/// let mutations = vdom.work_with_deadline(tokio::time::sleep(Duration::from_millis(100)));
///
/// for edit in mutations.edits {
///     real_dom.apply(edit);
/// }
/// ```
///
/// To not wait for suspense while diffing the VirtualDom, call [`VirtualDom::render_immediate`] or pass an immediately
/// ready future to [`VirtualDom::render_with_deadline`].
///
///
/// ## Building an event loop around Dioxus:
///
/// Putting everything together, you can build an event loop around Dioxus by using the methods outlined above.
/// ```rust, ignore
/// #[component]
/// fn App(cx: Scope) -> Element {
///     cx.render(rsx! {
///         div { "Hello World" }
///     })
/// }
///
/// let dom = VirtualDom::new(App);
///
/// real_dom.apply(dom.rebuild());
///
/// loop {
///     select! {
///         _ = dom.wait_for_work() => {}
///         evt = real_dom.wait_for_event() => dom.handle_event(evt),
///     }
///
///     real_dom.apply(dom.render_immediate());
/// }
/// ```
///
/// ## Waiting for suspense
///
/// Because Dioxus supports suspense, you can use it for server-side rendering, static site generation, and other usecases
/// where waiting on portions of the UI to finish rendering is important. To wait for suspense, use the
/// [`VirtualDom::render_with_deadline`] method:
///
/// ```rust, ignore
/// let dom = VirtualDom::new(app);
///
/// let deadline = tokio::time::sleep(Duration::from_millis(100));
/// let edits = dom.render_with_deadline(deadline).await;
/// ```
///
/// ## Use with streaming
///
/// If not all rendering is done by the deadline, it might be worthwhile to stream the rest later. To do this, we
/// suggest rendering with a deadline, and then looping between [`VirtualDom::wait_for_work`] and render_immediate until
/// no suspended work is left.
///
/// ```rust, ignore
/// let dom = VirtualDom::new(app);
///
/// let deadline = tokio::time::sleep(Duration::from_millis(20));
/// let edits = dom.render_with_deadline(deadline).await;
///
/// real_dom.apply(edits);
///
/// while dom.has_suspended_work() {
///    dom.wait_for_work().await;
///    real_dom.apply(dom.render_immediate());
/// }
/// ```
pub struct VirtualDom {
    pub(crate) scopes: Slab<Box<ScopeState>>,

    pub(crate) dirty_scopes: BTreeSet<DirtyScope>,

    // Maps a template path to a map of byteindexes to templates
    pub(crate) templates: FxHashMap<TemplateId, FxHashMap<usize, Template<'static>>>,

    // Every element is actually a dual reference - one to the template and the other to the dynamic node in that template
    pub(crate) element_refs: Slab<Option<NonNull<VNode<'static>>>>,

    // The element ids that are used in the renderer
    pub(crate) elements: Slab<Option<ElementRef>>,

    pub(crate) mutations: Mutations<'static>,

    pub(crate) runtime: Rc<Runtime>,

    // Currently suspended scopes
    pub(crate) suspended_scopes: FxHashSet<ScopeId>,

    pub(crate) rx: futures_channel::mpsc::UnboundedReceiver<SchedulerMsg>,
}

impl VirtualDom {
    /// Create a new VirtualDom with a component that does not have special props.
    ///
    /// # Description
    ///
    /// Later, the props can be updated by calling "update" with a new set of props, causing a set of re-renders.
    ///
    /// This is useful when a component tree can be driven by external state (IE SSR) but it would be too expensive
    /// to toss out the entire tree.
    ///
    ///
    /// # Example
    /// ```rust, ignore
    /// fn Example(cx: Scope) -> Element  {
    ///     cx.render(rsx!( div { "hello world" } ))
    /// }
    ///
    /// let dom = VirtualDom::new(Example);
    /// ```
    ///
    /// Note: the VirtualDom is not progressed, you must either "run_with_deadline" or use "rebuild" to progress it.
    pub fn new(app: fn(Scope) -> Element) -> Self {
        Self::new_with_props(app, ())
    }

    /// Create a new VirtualDom with the given properties for the root component.
    ///
    /// # Description
    ///
    /// Later, the props can be updated by calling "update" with a new set of props, causing a set of re-renders.
    ///
    /// This is useful when a component tree can be driven by external state (IE SSR) but it would be too expensive
    /// to toss out the entire tree.
    ///
    ///
    /// # Example
    /// ```rust, ignore
    /// #[derive(PartialEq, Props)]
    /// struct SomeProps {
    ///     name: &'static str
    /// }
    ///
    /// fn Example(cx: Scope<SomeProps>) -> Element  {
    ///     cx.render(rsx!{ div{ "hello {cx.props.name}" } })
    /// }
    ///
    /// let dom = VirtualDom::new(Example);
    /// ```
    ///
    /// Note: the VirtualDom is not progressed on creation. You must either "run_with_deadline" or use "rebuild" to progress it.
    ///
    /// ```rust, ignore
    /// let mut dom = VirtualDom::new_with_props(Example, SomeProps { name: "jane" });
    /// let mutations = dom.rebuild();
    /// ```
    pub fn new_with_props<P: 'static>(root: fn(Scope<P>) -> Element, root_props: P) -> Self {
        let (tx, rx) = futures_channel::mpsc::unbounded();
        let scheduler = Scheduler::new(tx);
        let mut dom = Self {
            rx,
            runtime: Runtime::new(scheduler),
            scopes: Default::default(),
            dirty_scopes: Default::default(),
            templates: Default::default(),
            elements: Default::default(),
            element_refs: Default::default(),
            mutations: Mutations::default(),
            suspended_scopes: Default::default(),
        };

        let root = dom.new_scope(
            Box::new(VProps::new(root, |_, _| unreachable!(), root_props)),
            "app",
        );

        // Unlike react, we provide a default error boundary that just renders the error as a string
        root.provide_context(Rc::new(ErrorBoundary::new_in_scope(
            ScopeId::ROOT,
            Arc::new(|_| {}),
        )));

        // the root element is always given element ID 0 since it's the container for the entire tree
        dom.elements.insert(None);

        dom
    }

    /// Get the state for any scope given its ID
    ///
    /// This is useful for inserting or removing contexts from a scope, or rendering out its root node
    pub fn get_scope(&self, id: ScopeId) -> Option<&ScopeState> {
        self.scopes.get(id.0).map(|s| &**s)
    }

    /// Get the single scope at the top of the VirtualDom tree that will always be around
    ///
    /// This scope has a ScopeId of 0 and is the root of the tree
    pub fn base_scope(&self) -> &ScopeState {
        self.get_scope(ScopeId::ROOT).unwrap()
    }

    /// Build the virtualdom with a global context inserted into the base scope
    ///
    /// This is useful for what is essentially dependency injection when building the app
    pub fn with_root_context<T: Clone + 'static>(self, context: T) -> Self {
        self.base_scope().provide_context(context);
        self
    }

    /// Manually mark a scope as requiring a re-render
    ///
    /// Whenever the Runtime "works", it will re-render this scope
    pub fn mark_dirty(&mut self, id: ScopeId) {
        if let Some(scope) = self.get_scope(id) {
            let height = scope.height();
            tracing::trace!("Marking scope {:?} ({}) as dirty", id, scope.context().name);
            self.dirty_scopes.insert(DirtyScope { height, id });
        }
    }

    /// Call a listener inside the VirtualDom with data from outside the VirtualDom. **The ElementId passed in must be the id of an dynamic element, not a static node or a text node.**
    ///
    /// This method will identify the appropriate element. The data must match up with the listener declared. Note that
    /// this method does not give any indication as to the success of the listener call. If the listener is not found,
    /// nothing will happen.
    ///
    /// It is up to the listeners themselves to mark nodes as dirty.
    ///
    /// If you have multiple events, you can call this method multiple times before calling "render_with_deadline"
    pub fn handle_event(
        &mut self,
        name: &str,
        data: Rc<dyn Any>,
        element: ElementId,
        bubbles: bool,
    ) {
        let _runtime = RuntimeGuard::new(self.runtime.clone());

        /*
        ------------------------
        The algorithm works by walking through the list of dynamic attributes, checking their paths, and breaking when
        we find the target path.

        With the target path, we try and move up to the parent until there is no parent.
        Due to how bubbling works, we call the listeners before walking to the parent.

        If we wanted to do capturing, then we would accumulate all the listeners and call them in reverse order.
        ----------------------

        For a visual demonstration, here we present a tree on the left and whether or not a listener is collected on the
        right.

        |           <-- yes (is ascendant)
        | | |       <-- no  (is not direct ascendant)
        | |         <-- yes (is ascendant)
        | | | | |   <--- target element, break early, don't check other listeners
        | | |       <-- no, broke early
        |           <-- no, broke early
        */
        let parent_path = match self.elements.get(element.0) {
            Some(Some(el)) => el,
            _ => return,
        };
        let mut parent_node = self
            .element_refs
            .get(parent_path.template.0)
            .cloned()
            .map(|el| (*parent_path, el));
        let mut listeners = vec![];

        // We will clone this later. The data itself is wrapped in RC to be used in callbacks if required
        let uievent = Event {
            propagates: Rc::new(Cell::new(bubbles)),
            data,
        };

        // If the event bubbles, we traverse through the tree until we find the target element.
        if bubbles {
            // Loop through each dynamic attribute (in a depth first order) in this template before moving up to the template's parent.
            while let Some((path, el_ref)) = parent_node {
                // safety: we maintain references of all vnodes in the element slab
<<<<<<< HEAD
                if let Some(template) = el_ref.template {
                    let template = unsafe { template.as_ref() };
                    let node_template = template.template.get();
                    let target_path = el_ref.path;

                    for (idx, attr) in template.dynamic_attrs.iter().enumerate() {
                        let this_path = node_template.attr_paths[idx];

                        // Remove the "on" prefix if it exists, TODO, we should remove this and settle on one
                        if target_path.is_decendant(&this_path) {
                            attr.ty.for_each(|attribute| {
                                if attribute.name.trim_start_matches("on") == name {
                                    listeners.push(&attribute.value);
                                }
                            });

                            // Break if this is the exact target element.
                            // This means we won't call two listeners with the same name on the same element. This should be
                            // documented, or be rejected from the rsx! macro outright
                            if target_path == this_path {
                                break;
                            }
=======
                let template = unsafe { el_ref.unwrap().as_ref() };
                let node_template = template.template.get();
                let target_path = path.path;

                for (idx, attr) in template.dynamic_attrs.iter().enumerate() {
                    let this_path = node_template.attr_paths[idx];

                    // Remove the "on" prefix if it exists, TODO, we should remove this and settle on one
                    if attr.name.trim_start_matches("on") == name
                        && target_path.is_decendant(&this_path)
                    {
                        listeners.push(&attr.value);

                        // Break if this is the exact target element.
                        // This means we won't call two listeners with the same name on the same element. This should be
                        // documented, or be rejected from the rsx! macro outright
                        if target_path == this_path {
                            break;
>>>>>>> 8f70509b
                        }
                    }
                }

                // Now that we've accumulated all the parent attributes for the target element, call them in reverse order
                // We check the bubble state between each call to see if the event has been stopped from bubbling
                for listener in listeners.drain(..).rev() {
                    if let AttributeValue::Listener(listener) = listener {
                        let origin = path.scope;
                        self.runtime.scope_stack.borrow_mut().push(origin);
                        self.runtime.rendering.set(false);
                        if let Some(cb) = listener.borrow_mut().as_deref_mut() {
                            cb(uievent.clone());
                        }
                        self.runtime.scope_stack.borrow_mut().pop();
                        self.runtime.rendering.set(true);

                        if !uievent.propagates.get() {
                            return;
                        }
                    }
                }

                parent_node = template.parent.get().and_then(|element_ref| {
                    self.element_refs
                        .get(element_ref.template.0)
                        .cloned()
                        .map(|el| (element_ref, el))
                });
            }
        } else {
            // Otherwise, we just call the listener on the target element
            if let Some((path, el_ref)) = parent_node {
                // safety: we maintain references of all vnodes in the element slab
<<<<<<< HEAD
                if let Some(template) = el_ref.template {
                    let template = unsafe { template.as_ref() };
                    let node_template = template.template.get();
                    let target_path = el_ref.path;

                    for (idx, attr) in template.dynamic_attrs.iter().enumerate() {
                        let this_path = node_template.attr_paths[idx];

                        fn call_listener(
                            attribute: &Attribute,
                            event_name: &str,
                            uievent: &Event<dyn Any>,
                            runtime: &Runtime,
                            origin: ScopeId,
                        ) -> bool {
                            // Remove the "on" prefix if it exists, TODO, we should remove this and settle on one
                            // Only call the listener if this is the exact target element.
                            if attribute.name.trim_start_matches("on") == event_name {
                                if let AttributeValue::Listener(listener) = &attribute.value {
                                    runtime.scope_stack.borrow_mut().push(origin);
                                    runtime.rendering.set(false);
                                    if let Some(cb) = listener.borrow_mut().as_deref_mut() {
                                        cb(uievent.clone());
                                    }
                                    runtime.scope_stack.borrow_mut().pop();
                                    runtime.rendering.set(true);

                                    return true;
                                }
                            }
                            false
                        }

                        if target_path == this_path {
                            match &attr.ty {
                                AttributeType::Single(attribute) => {
                                    if call_listener(
                                        attribute,
                                        name,
                                        &uievent,
                                        &self.runtime,
                                        el_ref.scope,
                                    ) {
                                        return;
                                    }
                                }
                                AttributeType::Many(attributes) => {
                                    for attribute in *attributes {
                                        if call_listener(
                                            attribute,
                                            name,
                                            &uievent,
                                            &self.runtime,
                                            el_ref.scope,
                                        ) {
                                            return;
                                        }
                                    }
                                }
=======
                let template = unsafe { el_ref.unwrap().as_ref() };
                let node_template = template.template.get();
                let target_path = path.path;

                for (idx, attr) in template.dynamic_attrs.iter().enumerate() {
                    let this_path = node_template.attr_paths[idx];

                    // Remove the "on" prefix if it exists, TODO, we should remove this and settle on one
                    // Only call the listener if this is the exact target element.
                    if attr.name.trim_start_matches("on") == name && target_path == this_path {
                        if let AttributeValue::Listener(listener) = &attr.value {
                            let origin = path.scope;
                            self.runtime.scope_stack.borrow_mut().push(origin);
                            self.runtime.rendering.set(false);
                            if let Some(cb) = listener.borrow_mut().as_deref_mut() {
                                cb(uievent.clone());
>>>>>>> 8f70509b
                            }
                            self.runtime.scope_stack.borrow_mut().pop();
                            self.runtime.rendering.set(true);

                            break;
                        }
                    }
                }
            }
        }
    }

    /// Wait for the scheduler to have any work.
    ///
    /// This method polls the internal future queue, waiting for suspense nodes, tasks, or other work. This completes when
    /// any work is ready. If multiple scopes are marked dirty from a task or a suspense tree is finished, this method
    /// will exit.
    ///
    /// This method is cancel-safe, so you're fine to discard the future in a select block.
    ///
    /// This lets us poll async tasks and suspended trees during idle periods without blocking the main thread.
    ///
    /// # Example
    ///
    /// ```rust, ignore
    /// let dom = VirtualDom::new(App);
    /// let sender = dom.get_scheduler_channel();
    /// ```
    pub async fn wait_for_work(&mut self) {
        let mut some_msg = None;

        loop {
            match some_msg.take() {
                // If a bunch of messages are ready in a sequence, try to pop them off synchronously
                Some(msg) => match msg {
                    SchedulerMsg::Immediate(id) => self.mark_dirty(id),
                    SchedulerMsg::TaskNotified(task) => self.handle_task_wakeup(task),
                },

                // If they're not ready, then we should wait for them to be ready
                None => {
                    match self.rx.try_next() {
                        Ok(Some(val)) => some_msg = Some(val),
                        Ok(None) => return,
                        Err(_) => {
                            // If we have any dirty scopes, or finished fiber trees then we should exit
                            if !self.dirty_scopes.is_empty() || !self.suspended_scopes.is_empty() {
                                return;
                            }

                            some_msg = self.rx.next().await
                        }
                    }
                }
            }
        }
    }

    /// Process all events in the queue until there are no more left
    pub fn process_events(&mut self) {
        while let Ok(Some(msg)) = self.rx.try_next() {
            match msg {
                SchedulerMsg::Immediate(id) => self.mark_dirty(id),
                SchedulerMsg::TaskNotified(task) => self.handle_task_wakeup(task),
            }
        }
    }

    /// Replace a template at runtime. This will re-render all components that use this template.
    /// This is the primitive that enables hot-reloading.
    ///
    /// The caller must ensure that the template refrences the same dynamic attributes and nodes as the original template.
    ///
    /// This will only replace the the parent template, not any nested templates.
    pub fn replace_template(&mut self, template: Template<'static>) {
        self.register_template_first_byte_index(template);
        // iterating a slab is very inefficient, but this is a rare operation that will only happen during development so it's fine
        for (_, scope) in self.scopes.iter() {
            if let Some(RenderReturn::Ready(sync)) = scope.try_root_node() {
                if sync.template.get().name.rsplit_once(':').unwrap().0
                    == template.name.rsplit_once(':').unwrap().0
                {
                    let context = scope.context();
                    let height = context.height;
                    self.dirty_scopes.insert(DirtyScope {
                        height,
                        id: context.id,
                    });
                }
            }
        }
    }

    /// Performs a *full* rebuild of the virtual dom, returning every edit required to generate the actual dom from scratch.
    ///
    /// The mutations item expects the RealDom's stack to be the root of the application.
    ///
    /// Tasks will not be polled with this method, nor will any events be processed from the event queue. Instead, the
    /// root component will be ran once and then diffed. All updates will flow out as mutations.
    ///
    /// All state stored in components will be completely wiped away.
    ///
    /// Any templates previously registered will remain.
    ///
    /// # Example
    /// ```rust, ignore
    /// static App: Component = |cx|  cx.render(rsx!{ "hello world" });
    ///
    /// let mut dom = VirtualDom::new();
    /// let edits = dom.rebuild();
    ///
    /// apply_edits(edits);
    /// ```
    pub fn rebuild(&mut self) -> Mutations {
        let _runtime = RuntimeGuard::new(self.runtime.clone());
        match unsafe { self.run_scope(ScopeId::ROOT).extend_lifetime_ref() } {
            // Rebuilding implies we append the created elements to the root
            RenderReturn::Ready(node) => {
                let m = self.create_scope(ScopeId::ROOT, node);
                self.mutations.edits.push(Mutation::AppendChildren {
                    id: ElementId(0),
                    m,
                });
            }
            // If an error occurs, we should try to render the default error component and context where the error occured
            RenderReturn::Aborted(placeholder) => {
                tracing::debug!("Ran into suspended or aborted scope during rebuild");
                let id = self.next_element();
                placeholder.id.set(Some(id));
                self.mutations.push(Mutation::CreatePlaceholder { id });
            }
        }

        self.finalize()
    }

    /// Render whatever the VirtualDom has ready as fast as possible without requiring an executor to progress
    /// suspended subtrees.
    pub fn render_immediate(&mut self) -> Mutations {
        // Build a waker that won't wake up since our deadline is already expired when it's polled
        let waker = futures_util::task::noop_waker();
        let mut cx = std::task::Context::from_waker(&waker);

        // Now run render with deadline but dont even try to poll any async tasks
        let fut = self.render_with_deadline(std::future::ready(()));
        pin_mut!(fut);

        // The root component is not allowed to be async
        match fut.poll(&mut cx) {
            std::task::Poll::Ready(mutations) => mutations,
            std::task::Poll::Pending => panic!("render_immediate should never return pending"),
        }
    }

    /// Render the virtual dom, waiting for all suspense to be finished
    ///
    /// The mutations will be thrown out, so it's best to use this method for things like SSR that have async content
    pub async fn wait_for_suspense(&mut self) {
        loop {
            if self.suspended_scopes.is_empty() {
                return;
            }

            self.wait_for_work().await;

            _ = self.render_immediate();
        }
    }

    /// Render what you can given the timeline and then move on
    ///
    /// It's generally a good idea to put some sort of limit on the suspense process in case a future is having issues.
    ///
    /// If no suspense trees are present
    pub async fn render_with_deadline(&mut self, deadline: impl Future<Output = ()>) -> Mutations {
        pin_mut!(deadline);

        self.process_events();

        loop {
            // Next, diff any dirty scopes
            // We choose not to poll the deadline since we complete pretty quickly anyways
            if let Some(dirty) = self.dirty_scopes.iter().next().cloned() {
                self.dirty_scopes.remove(&dirty);

                // If the scope doesn't exist for whatever reason, then we should skip it
                if !self.scopes.contains(dirty.id.0) {
                    continue;
                }

                {
                    let _runtime = RuntimeGuard::new(self.runtime.clone());
                    // Run the scope and get the mutations
                    self.run_scope(dirty.id);
                    self.diff_scope(dirty.id);
                }
            }

            // If there's more work, then just continue, plenty of work to do
            if !self.dirty_scopes.is_empty() {
                continue;
            }

            // Poll the suspense leaves in the meantime
            let mut work = self.wait_for_work();

            // safety: this is okay since we don't touch the original future
            let pinned = unsafe { std::pin::Pin::new_unchecked(&mut work) };

            // If the deadline is exceded (left) then we should return the mutations we have
            use futures_util::future::{select, Either};
            if let Either::Left((_, _)) = select(&mut deadline, pinned).await {
                // release the borrowed
                drop(work);
                return self.finalize();
            }
        }
    }

    /// Swap the current mutations with a new
    fn finalize(&mut self) -> Mutations {
        std::mem::take(&mut self.mutations)
    }

    /// Get the current runtime
    pub fn runtime(&self) -> Rc<Runtime> {
        self.runtime.clone()
    }
}

impl Drop for VirtualDom {
    fn drop(&mut self) {
        // Simply drop this scope which drops all of its children
        self.drop_scope(ScopeId::ROOT, true);
    }
}<|MERGE_RESOLUTION|>--- conflicted
+++ resolved
@@ -4,23 +4,14 @@
 
 use crate::{
     any_props::VProps,
-<<<<<<< HEAD
     arena::{ElementId, ElementRef},
     innerlude::{AttributeType, DirtyScope, ErrorBoundary, Mutations, Scheduler, SchedulerMsg},
-=======
-    arena::ElementId,
-    innerlude::{DirtyScope, ElementRef, ErrorBoundary, Mutations, Scheduler, SchedulerMsg},
->>>>>>> 8f70509b
     mutations::Mutation,
     nodes::RenderReturn,
     nodes::{Template, TemplateId},
     runtime::{Runtime, RuntimeGuard},
     scopes::{ScopeId, ScopeState},
-<<<<<<< HEAD
-    Attribute, AttributeValue, Element, Event, Scope,
-=======
-    AttributeValue, Element, Event, Scope, VNode,
->>>>>>> 8f70509b
+    Attribute, AttributeValue, Element, Event, Scope, VNode,
 };
 use futures_util::{pin_mut, StreamExt};
 use rustc_hash::{FxHashMap, FxHashSet};
@@ -393,30 +384,6 @@
             // Loop through each dynamic attribute (in a depth first order) in this template before moving up to the template's parent.
             while let Some((path, el_ref)) = parent_node {
                 // safety: we maintain references of all vnodes in the element slab
-<<<<<<< HEAD
-                if let Some(template) = el_ref.template {
-                    let template = unsafe { template.as_ref() };
-                    let node_template = template.template.get();
-                    let target_path = el_ref.path;
-
-                    for (idx, attr) in template.dynamic_attrs.iter().enumerate() {
-                        let this_path = node_template.attr_paths[idx];
-
-                        // Remove the "on" prefix if it exists, TODO, we should remove this and settle on one
-                        if target_path.is_decendant(&this_path) {
-                            attr.ty.for_each(|attribute| {
-                                if attribute.name.trim_start_matches("on") == name {
-                                    listeners.push(&attribute.value);
-                                }
-                            });
-
-                            // Break if this is the exact target element.
-                            // This means we won't call two listeners with the same name on the same element. This should be
-                            // documented, or be rejected from the rsx! macro outright
-                            if target_path == this_path {
-                                break;
-                            }
-=======
                 let template = unsafe { el_ref.unwrap().as_ref() };
                 let node_template = template.template.get();
                 let target_path = path.path;
@@ -425,17 +392,20 @@
                     let this_path = node_template.attr_paths[idx];
 
                     // Remove the "on" prefix if it exists, TODO, we should remove this and settle on one
-                    if attr.name.trim_start_matches("on") == name
-                        && target_path.is_decendant(&this_path)
-                    {
-                        listeners.push(&attr.value);
+                    if target_path.is_decendant(&this_path) {
+                        attr.ty.for_each(|attribute| {
+                            if attribute.name.trim_start_matches("on") == name {
+                                if let AttributeValue::Listener(listener) = &attribute.value {
+                                    listeners.push(&listener);
+                                }
+                            }
+                        });
 
                         // Break if this is the exact target element.
                         // This means we won't call two listeners with the same name on the same element. This should be
                         // documented, or be rejected from the rsx! macro outright
                         if target_path == this_path {
                             break;
->>>>>>> 8f70509b
                         }
                     }
                 }
@@ -443,19 +413,17 @@
                 // Now that we've accumulated all the parent attributes for the target element, call them in reverse order
                 // We check the bubble state between each call to see if the event has been stopped from bubbling
                 for listener in listeners.drain(..).rev() {
-                    if let AttributeValue::Listener(listener) = listener {
-                        let origin = path.scope;
-                        self.runtime.scope_stack.borrow_mut().push(origin);
-                        self.runtime.rendering.set(false);
-                        if let Some(cb) = listener.borrow_mut().as_deref_mut() {
-                            cb(uievent.clone());
-                        }
-                        self.runtime.scope_stack.borrow_mut().pop();
-                        self.runtime.rendering.set(true);
-
-                        if !uievent.propagates.get() {
-                            return;
-                        }
+                    let origin = path.scope;
+                    self.runtime.scope_stack.borrow_mut().push(origin);
+                    self.runtime.rendering.set(false);
+                    if let Some(cb) = listener.borrow_mut().as_deref_mut() {
+                        cb(uievent.clone());
+                    }
+                    self.runtime.scope_stack.borrow_mut().pop();
+                    self.runtime.rendering.set(true);
+
+                    if !uievent.propagates.get() {
+                        return;
                     }
                 }
 
@@ -470,89 +438,35 @@
             // Otherwise, we just call the listener on the target element
             if let Some((path, el_ref)) = parent_node {
                 // safety: we maintain references of all vnodes in the element slab
-<<<<<<< HEAD
-                if let Some(template) = el_ref.template {
-                    let template = unsafe { template.as_ref() };
-                    let node_template = template.template.get();
-                    let target_path = el_ref.path;
-
-                    for (idx, attr) in template.dynamic_attrs.iter().enumerate() {
-                        let this_path = node_template.attr_paths[idx];
-
-                        fn call_listener(
-                            attribute: &Attribute,
-                            event_name: &str,
-                            uievent: &Event<dyn Any>,
-                            runtime: &Runtime,
-                            origin: ScopeId,
-                        ) -> bool {
-                            // Remove the "on" prefix if it exists, TODO, we should remove this and settle on one
-                            // Only call the listener if this is the exact target element.
-                            if attribute.name.trim_start_matches("on") == event_name {
-                                if let AttributeValue::Listener(listener) = &attribute.value {
-                                    runtime.scope_stack.borrow_mut().push(origin);
-                                    runtime.rendering.set(false);
+                let template = unsafe { el_ref.unwrap().as_ref() };
+                let node_template = template.template.get();
+                let target_path = path.path;
+
+                for (idx, attr) in template.dynamic_attrs.iter().enumerate() {
+                    let this_path = node_template.attr_paths[idx];
+
+                    // Remove the "on" prefix if it exists, TODO, we should remove this and settle on one
+                    // Only call the listener if this is the exact target element.
+                    if target_path == this_path {
+                        let mut should_stop = false;
+                        attr.ty.for_each(|attribute| {
+                            if attribute.name.trim_start_matches("on") == name {
+                                if let AttributeValue::Listener(listener) = &attr.value {
+                                    let origin = path.scope;
+                                    self.runtime.scope_stack.borrow_mut().push(origin);
+                                    self.runtime.rendering.set(false);
                                     if let Some(cb) = listener.borrow_mut().as_deref_mut() {
                                         cb(uievent.clone());
                                     }
-                                    runtime.scope_stack.borrow_mut().pop();
-                                    runtime.rendering.set(true);
-
-                                    return true;
+                                    self.runtime.scope_stack.borrow_mut().pop();
+                                    self.runtime.rendering.set(true);
+
+                                    should_stop = true;
                                 }
                             }
-                            false
-                        }
-
-                        if target_path == this_path {
-                            match &attr.ty {
-                                AttributeType::Single(attribute) => {
-                                    if call_listener(
-                                        attribute,
-                                        name,
-                                        &uievent,
-                                        &self.runtime,
-                                        el_ref.scope,
-                                    ) {
-                                        return;
-                                    }
-                                }
-                                AttributeType::Many(attributes) => {
-                                    for attribute in *attributes {
-                                        if call_listener(
-                                            attribute,
-                                            name,
-                                            &uievent,
-                                            &self.runtime,
-                                            el_ref.scope,
-                                        ) {
-                                            return;
-                                        }
-                                    }
-                                }
-=======
-                let template = unsafe { el_ref.unwrap().as_ref() };
-                let node_template = template.template.get();
-                let target_path = path.path;
-
-                for (idx, attr) in template.dynamic_attrs.iter().enumerate() {
-                    let this_path = node_template.attr_paths[idx];
-
-                    // Remove the "on" prefix if it exists, TODO, we should remove this and settle on one
-                    // Only call the listener if this is the exact target element.
-                    if attr.name.trim_start_matches("on") == name && target_path == this_path {
-                        if let AttributeValue::Listener(listener) = &attr.value {
-                            let origin = path.scope;
-                            self.runtime.scope_stack.borrow_mut().push(origin);
-                            self.runtime.rendering.set(false);
-                            if let Some(cb) = listener.borrow_mut().as_deref_mut() {
-                                cb(uievent.clone());
->>>>>>> 8f70509b
-                            }
-                            self.runtime.scope_stack.borrow_mut().pop();
-                            self.runtime.rendering.set(true);
-
-                            break;
+                        });
+                        if should_stop {
+                            return;
                         }
                     }
                 }
