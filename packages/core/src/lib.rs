#![doc = include_str!("../README.md")]
#![doc(html_logo_url = "https://avatars.githubusercontent.com/u/79236386")]
#![doc(html_favicon_url = "https://avatars.githubusercontent.com/u/79236386")]
#![warn(missing_docs)]

mod any_props;
mod arena;
mod bump_frame;
mod create;
mod diff;
mod dirty_scope;
mod error_boundary;
mod events;
mod fragment;
mod lazynodes;
mod mutations;
mod nodes;
mod properties;
mod runtime;
mod scheduler;
mod scope_arena;
mod scope_context;
mod scopes;
mod virtual_dom;

pub(crate) mod innerlude {
    pub use crate::arena::*;
    pub use crate::dirty_scope::*;
    pub use crate::error_boundary::*;
    pub use crate::events::*;
    pub use crate::fragment::*;
    pub use crate::lazynodes::*;
    pub use crate::mutations::*;
    pub use crate::nodes::RenderReturn;
    pub use crate::nodes::*;
    pub use crate::properties::*;
    pub use crate::runtime::{Runtime, RuntimeGuard};
    pub use crate::scheduler::*;
    pub use crate::scope_context::*;
    pub use crate::scopes::*;
    pub use crate::virtual_dom::*;

    /// An [`Element`] is a possibly-none [`VNode`] created by calling `render` on [`Scope`] or [`ScopeState`].
    ///
    /// An Errored [`Element`] will propagate the error to the nearest error boundary.
    pub type Element<'a> = Option<VNode<'a>>;

    /// A [`Component`] is a function that takes a [`Scope`] and returns an [`Element`].
    ///
    /// Components can be used in other components with two syntax options:
    /// - lowercase as a function call with named arguments (rust style)
    /// - uppercase as an element (react style)
    ///
    /// ## Rust-Style
    ///
    /// ```rust, ignore
    /// fn example(cx: Scope<Props>) -> Element {
    ///     // ...
    /// }
    ///
    /// rsx!(
    ///     example()
    /// )
    /// ```
    /// ## React-Style
    /// ```rust, ignore
    /// fn Example(cx: Scope<Props>) -> Element {
    ///     // ...
    /// }
    ///
    /// rsx!(
    ///     Example {}
    /// )
    /// ```
    pub type Component<P = ()> = fn(Scope<P>) -> Element;
}

pub use crate::innerlude::{
    fc_to_builder, vdom_is_rendering, AnyValue, Attribute, AttributeType, AttributeValue,
    BorrowedAttributeValue, CapturedError, Component, DynamicNode, Element, ElementId, Event,
    Fragment, HasAttributes, IntoDynNode, LazyNodes, MountedAttribute, Mutation, Mutations,
    Properties, RenderReturn, Scope, ScopeId, ScopeState, Scoped, TaskId, Template,
    TemplateAttribute, TemplateNode, VComponent, VNode, VPlaceholder, VText, VirtualDom,
};

/// The purpose of this module is to alleviate imports of many common types
///
/// This includes types like [`Scope`], [`Element`], and [`Component`].
pub mod prelude {
    pub use crate::innerlude::{
        consume_context, consume_context_from_scope, current_scope_id, fc_to_builder, has_context,
        provide_context, provide_context_to_scope, provide_root_context, push_future,
<<<<<<< HEAD
        remove_future, schedule_update_any, spawn, spawn_forever, suspend, throw, AnyValue,
        Attribute, AttributeType, Component, Element, Event, EventHandler, Fragment, HasAttributes,
        IntoAttributeValue, IntoDynNode, LazyNodes, MountedAttribute, Properties, Runtime,
        RuntimeGuard, Scope, ScopeId, ScopeState, Scoped, TaskId, Template, TemplateAttribute,
        TemplateNode, Throw, VNode, VirtualDom,
=======
        remove_future, schedule_update_any, spawn, spawn_forever, suspend, use_error_boundary,
        AnyValue, Component, Element, ErrorBoundary, Event, EventHandler, Fragment,
        IntoAttributeValue, IntoDynNode, LazyNodes, Properties, Runtime, RuntimeGuard, Scope,
        ScopeId, ScopeState, Scoped, TaskId, Template, TemplateAttribute, TemplateNode, Throw,
        VNode, VirtualDom,
>>>>>>> 8f70509b
    };
}

pub mod exports {
    //! Important dependencies that are used by the rest of the library
    //! Feel free to just add the dependencies in your own Crates.toml
    pub use bumpalo;
}<|MERGE_RESOLUTION|>--- conflicted
+++ resolved
@@ -90,19 +90,12 @@
     pub use crate::innerlude::{
         consume_context, consume_context_from_scope, current_scope_id, fc_to_builder, has_context,
         provide_context, provide_context_to_scope, provide_root_context, push_future,
-<<<<<<< HEAD
-        remove_future, schedule_update_any, spawn, spawn_forever, suspend, throw, AnyValue,
-        Attribute, AttributeType, Component, Element, Event, EventHandler, Fragment, HasAttributes,
-        IntoAttributeValue, IntoDynNode, LazyNodes, MountedAttribute, Properties, Runtime,
-        RuntimeGuard, Scope, ScopeId, ScopeState, Scoped, TaskId, Template, TemplateAttribute,
-        TemplateNode, Throw, VNode, VirtualDom,
-=======
-        remove_future, schedule_update_any, spawn, spawn_forever, suspend, use_error_boundary,
-        AnyValue, Component, Element, ErrorBoundary, Event, EventHandler, Fragment,
-        IntoAttributeValue, IntoDynNode, LazyNodes, Properties, Runtime, RuntimeGuard, Scope,
+        remove_future, schedule_update_any, spawn, spawn_forever, suspend, throw,
+        use_error_boundary, AnyValue, AnyValue, Attribute, AttributeType, Component, Element,
+        ErrorBoundary, Event, EventHandler, Fragment, HasAttributes, IntoAttributeValue,
+        IntoDynNode, LazyNodes, MountedAttribute, Properties, Runtime, RuntimeGuard, Scope,
         ScopeId, ScopeState, Scoped, TaskId, Template, TemplateAttribute, TemplateNode, Throw,
         VNode, VirtualDom,
->>>>>>> 8f70509b
     };
 }
 
