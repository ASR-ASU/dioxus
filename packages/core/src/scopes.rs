use crate::{
    any_props::AnyProps,
    any_props::VProps,
    bump_frame::BumpFrame,
    innerlude::ErrorBoundary,
    innerlude::{DynamicNode, EventHandler, VComponent, VNodeId, VText},
    lazynodes::LazyNodes,
    nodes::{IntoAttributeValue, IntoDynNode, RenderReturn},
    runtime::Runtime,
    scope_context::ScopeContext,
    AnyValue, Attribute, AttributeValue, Element, Event, Properties, TaskId,
};
use bumpalo::{boxed::Box as BumpBox, Bump};
use std::{
    any::Any,
    cell::{Cell, Ref, RefCell, UnsafeCell},
    fmt::{Arguments, Debug},
    future::Future,
    rc::Rc,
    sync::Arc,
};

/// A wrapper around the [`Scoped`] object that contains a reference to the [`ScopeState`] and properties for a given
/// component.
///
/// The [`Scope`] is your handle to the [`crate::VirtualDom`] and the component state. Every component is given its own
/// [`ScopeState`] and merged with its properties to create a [`Scoped`].
///
/// The [`Scope`] handle specifically exists to provide a stable reference to these items for the lifetime of the
/// component render.
pub type Scope<'a, T = ()> = &'a Scoped<'a, T>;

// This ScopedType exists because we want to limit the amount of monomorphization that occurs when making inner
// state type generic over props. When the state is generic, it causes every method to be monomorphized for every
// instance of Scope<T> in the codebase.
//
//
/// A wrapper around a component's [`ScopeState`] and properties. The [`ScopeState`] provides the majority of methods
/// for the VirtualDom and component state.
pub struct Scoped<'a, T = ()> {
    /// The component's state and handle to the scheduler.
    ///
    /// Stores things like the custom bump arena, spawn functions, hooks, and the scheduler.
    pub scope: &'a ScopeState,

    /// The component's properties.
    pub props: &'a T,
}

impl<'a, T> std::ops::Deref for Scoped<'a, T> {
    type Target = &'a ScopeState;
    fn deref(&self) -> &Self::Target {
        &self.scope
    }
}

/// A component's unique identifier.
///
/// `ScopeId` is a `usize` that acts a key for the internal slab of Scopes. This means that the key is not unqiue across
/// time. We do try and guarantee that between calls to `wait_for_work`, no ScopeIds will be recycled in order to give
/// time for any logic that relies on these IDs to properly update.
#[cfg_attr(feature = "serialize", derive(serde::Serialize, serde::Deserialize))]
#[derive(Copy, Clone, PartialEq, Eq, Hash, Debug, PartialOrd, Ord)]
pub struct ScopeId(pub usize);

impl ScopeId {
    /// The root ScopeId.
    ///
    /// This scope will last for the entire duration of your app, making it convenient for long-lived state
    /// that is created dynamically somewhere down the component tree.
    ///
    /// # Example
    ///
    /// ```rust, ignore
    /// use dioxus_signals::*;
    /// let my_persistent_state = Signal::new_in_scope(ScopeId::ROOT, String::new());
    /// ```
    pub const ROOT: ScopeId = ScopeId(0);
}

/// A component's state separate from its props.
///
/// This struct exists to provide a common interface for all scopes without relying on generics.
pub struct ScopeState {
    pub(crate) runtime: Rc<Runtime>,
    pub(crate) context_id: ScopeId,

    pub(crate) render_cnt: Cell<usize>,

    pub(crate) node_arena_1: BumpFrame,
    pub(crate) node_arena_2: BumpFrame,

    pub(crate) hooks: RefCell<Vec<Box<UnsafeCell<dyn Any>>>>,
    pub(crate) hook_idx: Cell<usize>,

    pub(crate) borrowed_props: RefCell<Vec<*const VComponent<'static>>>,
<<<<<<< HEAD
=======
    pub(crate) element_refs_to_drop: RefCell<Vec<VNodeId>>,
>>>>>>> ca83d6bc
    pub(crate) attributes_to_drop_before_render: RefCell<Vec<*const Attribute<'static>>>,

    pub(crate) props: Option<Box<dyn AnyProps<'static>>>,
}

impl Drop for ScopeState {
    fn drop(&mut self) {
        self.runtime.remove_context(self.context_id);
    }
}

impl<'src> ScopeState {
    pub(crate) fn context(&self) -> Ref<'_, ScopeContext> {
        self.runtime.get_context(self.context_id).unwrap()
    }

    pub(crate) fn current_frame(&self) -> &BumpFrame {
        match self.render_cnt.get() % 2 {
            0 => &self.node_arena_1,
            1 => &self.node_arena_2,
            _ => unreachable!(),
        }
    }

    pub(crate) fn previous_frame(&self) -> &BumpFrame {
        match self.render_cnt.get() % 2 {
            1 => &self.node_arena_1,
            0 => &self.node_arena_2,
            _ => unreachable!(),
        }
    }

    /// Get the name of this component
    pub fn name(&self) -> &str {
        self.context().name
    }

    /// Get the current render since the inception of this component
    ///
    /// This can be used as a helpful diagnostic when debugging hooks/renders, etc
    pub fn generation(&self) -> usize {
        self.render_cnt.get()
    }

    /// Get a handle to the currently active bump arena for this Scope
    ///
    /// This is a bump memory allocator. Be careful using this directly since the contents will be wiped on the next render.
    /// It's easy to leak memory here since the drop implementation will not be called for any objects allocated in this arena.
    ///
    /// If you need to allocate items that need to be dropped, use bumpalo's box.
    pub fn bump(&self) -> &Bump {
        // note that this is actually the previous frame since we use that as scratch space while the component is rendering
        self.previous_frame().bump()
    }

    /// Get a handle to the currently active head node arena for this Scope
    ///
    /// This is useful for traversing the tree outside of the VirtualDom, such as in a custom renderer or in SSR.
    ///
    /// Panics if the tree has not been built yet.
    pub fn root_node(&self) -> &RenderReturn {
        self.try_root_node()
            .expect("The tree has not been built yet. Make sure to call rebuild on the tree before accessing its nodes.")
    }

    /// Try to get a handle to the currently active head node arena for this Scope
    ///
    /// This is useful for traversing the tree outside of the VirtualDom, such as in a custom renderer or in SSR.
    ///
    /// Returns [`None`] if the tree has not been built yet.
    pub fn try_root_node(&self) -> Option<&RenderReturn> {
        let ptr = self.current_frame().node.get();

        if ptr.is_null() {
            return None;
        }

        let r: &RenderReturn = unsafe { &*ptr };

        unsafe { std::mem::transmute(r) }
    }

    /// Get the height of this Scope - IE the number of scopes above it.
    ///
    /// A Scope with a height of `0` is the root scope - there are no other scopes above it.
    ///
    /// # Example
    ///
    /// ```rust, ignore
    /// let mut dom = VirtualDom::new(|cx|  cx.render(rsx!{ div {} }));
    /// dom.rebuild();
    ///
    /// let base = dom.base_scope();
    ///
    /// assert_eq!(base.height(), 0);
    /// ```
    pub fn height(&self) -> u32 {
        self.context().height
    }

    /// Get the Parent of this [`Scope`] within this Dioxus [`crate::VirtualDom`].
    ///
    /// This ID is not unique across Dioxus [`crate::VirtualDom`]s or across time. IDs will be reused when components are unmounted.
    ///
    /// The base component will not have a parent, and will return `None`.
    ///
    /// # Example
    ///
    /// ```rust, ignore
    /// let mut dom = VirtualDom::new(|cx|  cx.render(rsx!{ div {} }));
    /// dom.rebuild();
    ///
    /// let base = dom.base_scope();
    ///
    /// assert_eq!(base.parent(), None);
    /// ```
    pub fn parent(&self) -> Option<ScopeId> {
        // safety: the pointer to our parent is *always* valid thanks to the bump arena
        self.context().parent_id()
    }

    /// Get the ID of this Scope within this Dioxus [`crate::VirtualDom`].
    ///
    /// This ID is not unique across Dioxus [`crate::VirtualDom`]s or across time. IDs will be reused when components are unmounted.
    ///
    /// # Example
    ///
    /// ```rust, ignore
    /// let mut dom = VirtualDom::new(|cx|  cx.render(rsx!{ div {} }));
    /// dom.rebuild();
    /// let base = dom.base_scope();
    ///
    /// assert_eq!(base.scope_id(), 0);
    /// ```
    pub fn scope_id(&self) -> ScopeId {
        self.context().scope_id()
    }

    /// Create a subscription that schedules a future render for the reference component
    ///
    /// ## Notice: you should prefer using [`Self::schedule_update_any`] and [`Self::scope_id`]
    pub fn schedule_update(&self) -> Arc<dyn Fn() + Send + Sync + 'static> {
        self.context().schedule_update()
    }

    /// Schedule an update for any component given its [`ScopeId`].
    ///
    /// A component's [`ScopeId`] can be obtained from `use_hook` or the [`ScopeState::scope_id`] method.
    ///
    /// This method should be used when you want to schedule an update for a component
    pub fn schedule_update_any(&self) -> Arc<dyn Fn(ScopeId) + Send + Sync> {
        self.context().schedule_update_any()
    }

    /// Mark this scope as dirty, and schedule a render for it.
    pub fn needs_update(&self) {
        self.context().needs_update()
    }

    /// Get the [`ScopeId`] of a mounted component.
    ///
    /// `ScopeId` is not unique for the lifetime of the [`crate::VirtualDom`] - a [`ScopeId`] will be reused if a component is unmounted.
    pub fn needs_update_any(&self, id: ScopeId) {
        self.context().needs_update_any(id)
    }

    /// Return any context of type T if it exists on this scope
    pub fn has_context<T: 'static + Clone>(&self) -> Option<T> {
        self.context().has_context()
    }

    /// Try to retrieve a shared state with type `T` from any parent scope.
    ///
    /// Clones the state if it exists.
    pub fn consume_context<T: 'static + Clone>(&self) -> Option<T> {
        self.context().consume_context()
    }

    /// Expose state to children further down the [`crate::VirtualDom`] Tree. Requires `Clone` on the context to allow getting values down the tree.
    ///
    /// This is a "fundamental" operation and should only be called during initialization of a hook.
    ///
    /// For a hook that provides the same functionality, use `use_provide_context` and `use_context` instead.
    ///
    /// # Example
    ///
    /// ```rust, ignore
    /// struct SharedState(&'static str);
    ///
    /// static App: Component = |cx| {
    ///     cx.use_hook(|| cx.provide_context(SharedState("world")));
    ///     render!(Child {})
    /// }
    ///
    /// static Child: Component = |cx| {
    ///     let state = cx.consume_state::<SharedState>();
    ///     render!(div { "hello {state.0}" })
    /// }
    /// ```
    pub fn provide_context<T: 'static + Clone>(&self, value: T) -> T {
        self.context().provide_context(value)
    }

    /// Provide a context to the root and then consume it
    ///
    /// This is intended for "global" state management solutions that would rather be implicit for the entire app.
    /// Things like signal runtimes and routers are examples of "singletons" that would benefit from lazy initialization.
    ///
    /// Note that you should be checking if the context existed before trying to provide a new one. Providing a context
    /// when a context already exists will swap the context out for the new one, which may not be what you want.
    pub fn provide_root_context<T: 'static + Clone>(&self, context: T) -> T {
        self.context().provide_root_context(context)
    }

    /// Pushes the future onto the poll queue to be polled after the component renders.
    pub fn push_future(&self, fut: impl Future<Output = ()> + 'static) -> TaskId {
        self.context().push_future(fut)
    }

    /// Spawns the future but does not return the [`TaskId`]
    pub fn spawn(&self, fut: impl Future<Output = ()> + 'static) {
        self.context().spawn(fut);
    }

    /// Spawn a future that Dioxus won't clean up when this component is unmounted
    ///
    /// This is good for tasks that need to be run after the component has been dropped.
    pub fn spawn_forever(&self, fut: impl Future<Output = ()> + 'static) -> TaskId {
        self.context().spawn_forever(fut)
    }

    /// Informs the scheduler that this task is no longer needed and should be removed.
    ///
    /// This drops the task immediately.
    pub fn remove_future(&self, id: TaskId) {
        self.context().remove_future(id);
    }

    /// Take a lazy [`crate::VNode`] structure and actually build it with the context of the efficient [`bumpalo::Bump`] allocator.
    ///
    /// ## Example
    ///
    /// ```ignore
    /// fn Component(cx: Scope<Props>) -> Element {
    ///     // Lazy assemble the VNode tree
    ///     let lazy_nodes = rsx!("hello world");
    ///
    ///     // Actually build the tree and allocate it
    ///     cx.render(lazy_tree)
    /// }
    ///```
    pub fn render(&'src self, rsx: LazyNodes<'src, '_>) -> Element<'src> {
        let element = rsx.call(self);

        let mut listeners = self.attributes_to_drop_before_render.borrow_mut();
        for attr in element.dynamic_attrs {
            match attr.value {
                // We need to drop listeners before the next render because they may borrow data from the borrowed props which will be dropped
                AttributeValue::Listener(_) => {
                    let unbounded = unsafe { std::mem::transmute(attr as *const Attribute) };
                    listeners.push(unbounded);
                }
                // We need to drop any values manually to make sure that their drop implementation is called before the next render
                AttributeValue::Any(_) => {
                    let unbounded = unsafe { std::mem::transmute(attr as *const Attribute) };
                    self.previous_frame().add_attribute_to_drop(unbounded);
                }

                _ => (),
            }
        }

        let mut props = self.borrowed_props.borrow_mut();
        let mut drop_props = self
            .previous_frame()
            .props_to_drop_before_reset
            .borrow_mut();
        for node in element.dynamic_nodes {
            if let DynamicNode::Component(comp) = node {
                let unbounded = unsafe { std::mem::transmute(comp as *const VComponent) };
                if !comp.static_props {
                    props.push(unbounded);
                }
                drop_props.push(unbounded);
            }
        }

        Some(element)
    }

    /// Create a dynamic text node using [`Arguments`] and the [`ScopeState`]'s internal [`Bump`] allocator
    pub fn text_node(&'src self, args: Arguments) -> DynamicNode<'src> {
        DynamicNode::Text(VText {
            value: self.raw_text(args),
            id: Default::default(),
        })
    }

    /// Allocate some text inside the [`ScopeState`] from [`Arguments`]
    ///
    /// Uses the currently active [`Bump`] allocator
    pub fn raw_text(&'src self, args: Arguments) -> &'src str {
        args.as_str().unwrap_or_else(|| {
            use bumpalo::core_alloc::fmt::Write;
            let mut str_buf = bumpalo::collections::String::new_in(self.bump());
            str_buf.write_fmt(args).unwrap();
            str_buf.into_bump_str()
        })
    }

    /// Convert any item that implements [`IntoDynNode`] into a [`DynamicNode`] using the internal [`Bump`] allocator
    pub fn make_node<'c, I>(&'src self, into: impl IntoDynNode<'src, I> + 'c) -> DynamicNode {
        into.into_dyn_node(self)
    }

    /// Create a new [`Attribute`] from a name, value, namespace, and volatile bool
    ///
    /// "Volatile" referes to whether or not Dioxus should always override the value. This helps prevent the UI in
    /// some renderers stay in sync with the VirtualDom's understanding of the world
    pub fn attr(
        &'src self,
        name: &'static str,
        value: impl IntoAttributeValue<'src>,
        namespace: Option<&'static str>,
        volatile: bool,
    ) -> Attribute<'src> {
        Attribute {
            name,
            namespace,
            volatile,
            mounted_element: Default::default(),
            value: value.into_value(self.bump()),
        }
    }

    /// Create a new [`DynamicNode::Component`] variant
    ///
    ///
    /// The given component can be any of four signatures. Remember that an [`Element`] is really a [`Result<VNode>`].
    ///
    /// ```rust, ignore
    /// // Without explicit props
    /// fn(Scope) -> Element;
    /// async fn(Scope<'_>) -> Element;
    ///
    /// // With explicit props
    /// fn(Scope<Props>) -> Element;
    /// async fn(Scope<Props<'_>>) -> Element;
    /// ```
    pub fn component<'child, P>(
        &'src self,
        component: fn(Scope<'child, P>) -> Element<'child>,
        props: P,
        fn_name: &'static str,
    ) -> DynamicNode<'src>
    where
        // The properties must be valid until the next bump frame
        P: Properties + 'src,
        // The current bump allocator frame must outlive the child's borrowed props
        'src: 'child,
    {
        let vcomp = VProps::new(component, P::memoize, props);

        // cast off the lifetime of the render return
        let as_dyn: Box<dyn AnyProps<'child> + '_> = Box::new(vcomp);
        let extended: Box<dyn AnyProps<'src> + 'src> = unsafe { std::mem::transmute(as_dyn) };

        DynamicNode::Component(VComponent {
            name: fn_name,
            render_fn: component as *const (),
            static_props: P::IS_STATIC,
            props: RefCell::new(Some(extended)),
            scope: Default::default(),
        })
    }

    /// Create a new [`EventHandler`] from an [`FnMut`]
    pub fn event_handler<T>(&'src self, f: impl FnMut(T) + 'src) -> EventHandler<'src, T> {
        let handler: &mut dyn FnMut(T) = self.bump().alloc(f);
        let caller = unsafe { BumpBox::from_raw(handler as *mut dyn FnMut(T)) };
        let callback = RefCell::new(Some(caller));
        EventHandler {
            callback,
            origin: self.context().id,
        }
    }

    /// Create a new [`AttributeValue`] with the listener variant from a callback
    ///
    /// The callback must be confined to the lifetime of the ScopeState
    pub fn listener<T: 'static>(
        &'src self,
        mut callback: impl FnMut(Event<T>) + 'src,
    ) -> AttributeValue<'src> {
        // safety: there's no other way to create a dynamicly-dispatched bump box other than alloc + from-raw
        // This is the suggested way to build a bumpbox
        //
        // In theory, we could just use regular boxes
        let boxed: BumpBox<'src, dyn FnMut(_) + 'src> = unsafe {
            BumpBox::from_raw(self.bump().alloc(move |event: Event<dyn Any>| {
                if let Ok(data) = event.data.downcast::<T>() {
                    callback(Event {
                        propagates: event.propagates,
                        data,
                    });
                }
            }))
        };

        AttributeValue::Listener(RefCell::new(Some(boxed)))
    }

    /// Create a new [`AttributeValue`] with a value that implements [`AnyValue`]
    pub fn any_value<T: AnyValue>(&'src self, value: T) -> AttributeValue<'src> {
        // safety: there's no other way to create a dynamicly-dispatched bump box other than alloc + from-raw
        // This is the suggested way to build a bumpbox
        //
        // In theory, we could just use regular boxes
        let boxed: BumpBox<'src, dyn AnyValue> =
            unsafe { BumpBox::from_raw(self.bump().alloc(value)) };
        AttributeValue::Any(RefCell::new(Some(boxed)))
    }

    /// Mark this component as suspended and then return None
    pub fn suspend(&self) -> Option<Element> {
        let cx = self.context();
        cx.suspend();
        None
    }

    /// Store a value between renders. The foundational hook for all other hooks.
    ///
    /// Accepts an `initializer` closure, which is run on the first use of the hook (typically the initial render). The return value of this closure is stored for the lifetime of the component, and a mutable reference to it is provided on every render as the return value of `use_hook`.
    ///
    /// When the component is unmounted (removed from the UI), the value is dropped. This means you can return a custom type and provide cleanup code by implementing the [`Drop`] trait
    ///
    /// # Example
    ///
    /// ```
    /// use dioxus_core::ScopeState;
    ///
    /// // prints a greeting on the initial render
    /// pub fn use_hello_world(cx: &ScopeState) {
    ///     cx.use_hook(|| println!("Hello, world!"));
    /// }
    /// ```
    #[allow(clippy::mut_from_ref)]
    pub fn use_hook<State: 'static>(&self, initializer: impl FnOnce() -> State) -> &mut State {
        let cur_hook = self.hook_idx.get();
        let mut hooks = self.hooks.try_borrow_mut().expect("The hook list is already borrowed: This error is likely caused by trying to use a hook inside a hook which violates the rules of hooks.");

        if cur_hook >= hooks.len() {
            hooks.push(Box::new(UnsafeCell::new(initializer())));
        }

        hooks
            .get(cur_hook)
            .and_then(|inn| {
                self.hook_idx.set(cur_hook + 1);
                let raw_ref = unsafe { &mut *inn.get() };
                raw_ref.downcast_mut::<State>()
            })
            .expect(
                r#"
                Unable to retrieve the hook that was initialized at this index.
                Consult the `rules of hooks` to understand how to use hooks properly.

                You likely used the hook in a conditional. Hooks rely on consistent ordering between renders.
                Functions prefixed with "use" should never be called conditionally.
                "#,
            )
    }
}<|MERGE_RESOLUTION|>--- conflicted
+++ resolved
@@ -94,10 +94,7 @@
     pub(crate) hook_idx: Cell<usize>,
 
     pub(crate) borrowed_props: RefCell<Vec<*const VComponent<'static>>>,
-<<<<<<< HEAD
-=======
     pub(crate) element_refs_to_drop: RefCell<Vec<VNodeId>>,
->>>>>>> ca83d6bc
     pub(crate) attributes_to_drop_before_render: RefCell<Vec<*const Attribute<'static>>>,
 
     pub(crate) props: Option<Box<dyn AnyProps<'static>>>,
