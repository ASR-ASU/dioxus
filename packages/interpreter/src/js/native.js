<<<<<<< HEAD
function retrieveValues(event,target){let contents={values:{}},form=target.closest("form");if(form){if(event.type==="input"||event.type==="change"||event.type==="submit"||event.type==="reset"||event.type==="click")contents=retrieveFormValues(form)}return contents}function retrieveFormValues(form){const formData=new FormData(form),contents={};return formData.forEach((value,key)=>{if(contents[key])contents[key].push(value);else contents[key]=[value]}),{valid:form.checkValidity(),values:contents}}function retrieveSelectValue(target){let options=target.selectedOptions,values=[];for(let i=0;i<options.length;i++)values.push(options[i].value);return values}function serializeEvent(event,target){let contents={},extend=(obj)=>contents={...contents,...obj};if(event instanceof WheelEvent)extend(serializeWheelEvent(event));if(event instanceof MouseEvent)extend(serializeMouseEvent(event));if(event instanceof KeyboardEvent)extend(serializeKeyboardEvent(event));if(event instanceof InputEvent)extend(serializeInputEvent(event,target));if(event instanceof PointerEvent)extend(serializePointerEvent(event));if(event instanceof AnimationEvent)extend(serializeAnimationEvent(event));if(event instanceof TransitionEvent)extend({property_name:event.propertyName,elapsed_time:event.elapsedTime,pseudo_element:event.pseudoElement});if(event instanceof CompositionEvent)extend({data:event.data});if(event instanceof DragEvent)extend(serializeDragEvent(event));if(event instanceof FocusEvent)extend({});if(event instanceof ClipboardEvent)extend({});if(event instanceof CustomEvent){const detail=event.detail;if(detail instanceof ResizeObserverEntry)extend(serializeResizeEventDetail(detail));else if(detail instanceof IntersectionObserverEntry)extend(serializeIntersectionEventDetail(detail))}if(typeof TouchEvent!=="undefined"&&event instanceof TouchEvent)extend(serializeTouchEvent(event));if(event.type==="submit"||event.type==="reset"||event.type==="click"||event.type==="change"||event.type==="input")extend(serializeInputEvent(event,target));if(event instanceof DragEvent);return contents}function toSerializableResizeObserverSize(size,is_inline_width){return[is_inline_width?size.inlineSize:size.blockSize,is_inline_width?size.blockSize:size.inlineSize]}function serializeResizeEventDetail(detail){let is_inline_width=!0;if(detail.target instanceof HTMLElement){if(window.getComputedStyle(detail.target).getPropertyValue("writing-mode")!=="horizontal-tb")is_inline_width=!1}return{border_box_size:detail.borderBoxSize!==void 0?toSerializableResizeObserverSize(detail.borderBoxSize[0],is_inline_width):detail.contentRect,content_box_size:detail.contentBoxSize!==void 0?toSerializableResizeObserverSize(detail.contentBoxSize[0],is_inline_width):detail.contentRect,content_rect:detail.contentRect}}function serializeIntersectionEventDetail(detail){return{bounding_client_rect:detail.boundingClientRect,intersection_ratio:detail.intersectionRatio,intersection_rect:detail.intersectionRect,is_intersecting:detail.isIntersecting,root_bounds:detail.rootBounds,target:+detail.target.getAttribute?.("data-dioxus-id")||null,time:detail.time}}function serializeInputEvent(event,target){let contents={};if(target instanceof HTMLElement){let values=retrieveValues(event,target);contents.values=values.values,contents.valid=values.valid}if(event.target instanceof HTMLInputElement){let target2=event.target,value=target2.value??target2.textContent??"";if(target2.type==="checkbox")value=target2.checked?"true":"false";else if(target2.type==="radio")value=target2.value;contents.value=value}if(event.target instanceof HTMLTextAreaElement)contents.value=event.target.value;if(event.target instanceof HTMLSelectElement)contents.value=retrieveSelectValue(event.target).join(",");if(contents.value===void 0)contents.value="";return contents}function serializeWheelEvent(event){return{delta_x:event.deltaX,delta_y:event.deltaY,delta_z:event.deltaZ,delta_mode:event.deltaMode}}function serializeTouchEvent(event){return{alt_key:event.altKey,ctrl_key:event.ctrlKey,meta_key:event.metaKey,shift_key:event.shiftKey,changed_touches:event.changedTouches,target_touches:event.targetTouches,touches:event.touches}}function serializePointerEvent(event){return{alt_key:event.altKey,button:event.button,buttons:event.buttons,client_x:event.clientX,client_y:event.clientY,ctrl_key:event.ctrlKey,meta_key:event.metaKey,page_x:event.pageX,page_y:event.pageY,screen_x:event.screenX,screen_y:event.screenY,shift_key:event.shiftKey,pointer_id:event.pointerId,width:event.width,height:event.height,pressure:event.pressure,tangential_pressure:event.tangentialPressure,tilt_x:event.tiltX,tilt_y:event.tiltY,twist:event.twist,pointer_type:event.pointerType,is_primary:event.isPrimary}}function serializeMouseEvent(event){return{alt_key:event.altKey,button:event.button,buttons:event.buttons,client_x:event.clientX,client_y:event.clientY,ctrl_key:event.ctrlKey,meta_key:event.metaKey,offset_x:event.offsetX,offset_y:event.offsetY,page_x:event.pageX,page_y:event.pageY,screen_x:event.screenX,screen_y:event.screenY,shift_key:event.shiftKey}}function serializeKeyboardEvent(event){return{char_code:event.charCode,is_composing:event.isComposing,key:event.key,alt_key:event.altKey,ctrl_key:event.ctrlKey,meta_key:event.metaKey,key_code:event.keyCode,shift_key:event.shiftKey,location:event.location,repeat:event.repeat,which:event.which,code:event.code}}function serializeAnimationEvent(event){return{animation_name:event.animationName,elapsed_time:event.elapsedTime,pseudo_element:event.pseudoElement}}function serializeDragEvent(event){let files=void 0;if(event.dataTransfer&&event.dataTransfer.files&&event.dataTransfer.files.length>0)files={files:{placeholder:[]}};return{mouse:{alt_key:event.altKey,ctrl_key:event.ctrlKey,meta_key:event.metaKey,shift_key:event.shiftKey,...serializeMouseEvent(event)},files}}function handleVirtualdomEventSync(endpoint,contents){const xhr=new XMLHttpRequest;return xhr.open("POST",endpoint,!1),xhr.setRequestHeader("Content-Type","application/json"),xhr.send(contents),JSON.parse(xhr.responseText)}function getTargetId(target){if(!(target instanceof Node))return null;let ourTarget=target,realId=null;while(realId==null){if(ourTarget===null)return null;if(ourTarget instanceof Element)realId=ourTarget.getAttribute("data-dioxus-id");ourTarget=ourTarget.parentNode}return parseInt(realId)}var JSChannel_;if(RawInterpreter!==void 0&&RawInterpreter!==null)JSChannel_=RawInterpreter;class NativeInterpreter extends JSChannel_{intercept_link_redirects;ipc;editsPath;eventsPath;kickStylesheets;queuedBytes=[];liveview;constructor(editsPath,eventsPath){super();this.editsPath=editsPath,this.eventsPath=eventsPath,this.kickStylesheets=!1}initialize(root){this.intercept_link_redirects=!0,this.liveview=!1,window.addEventListener("dragover",function(e){if(e.target instanceof Element&&e.target.tagName!="INPUT")e.preventDefault()},!1),window.addEventListener("drop",function(e){if(!(e.target instanceof Element))return;e.preventDefault()},!1),window.addEventListener("click",(event)=>{const target=event.target;if(target instanceof HTMLInputElement&&target.getAttribute("type")==="file"){let target_id=getTargetId(target);if(target_id!==null){const message=this.serializeIpcMessage("file_dialog",{event:"change&input",accept:target.getAttribute("accept"),directory:target.getAttribute("webkitdirectory")==="true",multiple:target.hasAttribute("multiple"),target:target_id,bubbles:event.bubbles});this.ipc.postMessage(message),event.preventDefault()}}}),this.ipc=window.ipc;const handler=(event)=>this.handleEvent(event,event.type,!0);super.initialize(root,handler)}serializeIpcMessage(method,params={}){return JSON.stringify({method,params})}scrollTo(id,behavior){const node=this.nodes[id];if(node instanceof HTMLElement)node.scrollIntoView({behavior})}getScrollHeight(id){const node=this.nodes[id];if(node instanceof HTMLElement)return node.scrollHeight}getScrollLeft(id){const node=this.nodes[id];if(node instanceof HTMLElement)return node.scrollLeft}getScrollTop(id){const node=this.nodes[id];if(node instanceof HTMLElement)return node.scrollTop}getScrollWidth(id){const node=this.nodes[id];if(node instanceof HTMLElement)return node.scrollWidth}getClientRect(id){const node=this.nodes[id];if(node instanceof HTMLElement){const rect=node.getBoundingClientRect();return{type:"GetClientRect",origin:[rect.x,rect.y],size:[rect.width,rect.height]}}}setFocus(id,focus){const node=this.nodes[id];if(node instanceof HTMLElement)if(focus)node.focus();else node.blur()}loadChild(array){let node=this.stack[this.stack.length-1];for(let i=0;i<array.length;i++){let end=array[i];for(node=node.firstChild;end>0;end--)node=node.nextSibling}return node}appendChildren(id,many){const root=this.nodes[id],els=this.stack.splice(this.stack.length-many);for(let k=0;k<many;k++)root.appendChild(els[k])}handleEvent(event,name,bubbles){const target=event.target,realId=getTargetId(target),contents=serializeEvent(event,target);let body={name,data:contents,element:realId,bubbles};if(this.preventDefaults(event),this.liveview){if(target instanceof HTMLInputElement&&(event.type==="change"||event.type==="input")){if(target.getAttribute("type")==="file"){this.readFiles(target,contents,bubbles,realId,name);return}}}const response=this.sendSerializedEvent(body);if(response){if(response.preventDefault)event.preventDefault();else if(target instanceof Element&&event.type==="click")this.handleClickNavigate(event,target);if(response.stopPropagation)event.stopPropagation()}}sendSerializedEvent(body){if(this.liveview){const message=this.serializeIpcMessage("user_event",body);this.ipc.postMessage(message)}else return handleVirtualdomEventSync(this.eventsPath,JSON.stringify(body))}preventDefaults(event){if(event.type==="submit")event.preventDefault()}handleClickNavigate(event,target){if(!this.intercept_link_redirects)return;if(target.tagName==="BUTTON"&&event.type=="submit")event.preventDefault();let a_element=target.closest("a");if(a_element==null)return;event.preventDefault();const href=a_element.getAttribute("href");if(href!==""&&href!==null&&href!==void 0)this.ipc.postMessage(this.serializeIpcMessage("browser_open",{href}))}enqueueBytes(bytes){this.queuedBytes.push(bytes)}flushQueuedBytes(){const byteArray=this.queuedBytes;this.queuedBytes=[];for(let bytes of byteArray)this.run_from_bytes(bytes)}rafEdits(headless,bytes){if(headless)this.run_from_bytes(bytes),this.waitForRequest(headless);else this.enqueueBytes(bytes),requestAnimationFrame(()=>{this.flushQueuedBytes(),this.waitForRequest(headless)})}waitForRequest(headless){fetch(new Request(this.editsPath)).then((response)=>response.arrayBuffer()).then((bytes)=>{this.rafEdits(headless,bytes)})}kickAllStylesheetsOnPage(){let stylesheets=document.querySelectorAll("link[rel=stylesheet]");for(let i=0;i<stylesheets.length;i++){let sheet=stylesheets[i];fetch(sheet.href,{cache:"reload"}).then(()=>{sheet.href=sheet.href+"?"+Math.random()})}}async readFiles(target,contents,bubbles,realId,name){let files=target.files,file_contents={};for(let i=0;i<files.length;i++){const file=files[i];file_contents[file.name]=Array.from(new Uint8Array(await file.arrayBuffer()))}contents.files={files:file_contents};const message=this.sendSerializedEvent({name,element:realId,data:contents,bubbles});this.ipc.postMessage(message)}}export{NativeInterpreter};
=======
function retrieveValues(event,target){let contents={values:{}},form=target.closest("form");if(form){if(event.type==="input"||event.type==="change"||event.type==="submit"||event.type==="reset"||event.type==="click")contents=retrieveFormValues(form)}return contents}function retrieveFormValues(form){const formData=new FormData(form),contents={};return formData.forEach((value,key)=>{if(contents[key])contents[key].push(value);else contents[key]=[value]}),{valid:form.checkValidity(),values:contents}}function retrieveSelectValue(target){let options=target.selectedOptions,values=[];for(let i=0;i<options.length;i++)values.push(options[i].value);return values}function serializeEvent(event,target){let contents={},extend=(obj)=>contents={...contents,...obj};if(event instanceof WheelEvent)extend(serializeWheelEvent(event));if(event instanceof MouseEvent)extend(serializeMouseEvent(event));if(event instanceof KeyboardEvent)extend(serializeKeyboardEvent(event));if(event instanceof InputEvent)extend(serializeInputEvent(event,target));if(event instanceof PointerEvent)extend(serializePointerEvent(event));if(event instanceof AnimationEvent)extend(serializeAnimationEvent(event));if(event instanceof TransitionEvent)extend({property_name:event.propertyName,elapsed_time:event.elapsedTime,pseudo_element:event.pseudoElement});if(event instanceof CompositionEvent)extend({data:event.data});if(event instanceof DragEvent)extend(serializeDragEvent(event));if(event instanceof FocusEvent)extend({});if(event instanceof ClipboardEvent)extend({});if(event instanceof CustomEvent){const detail=event.detail;if(detail instanceof ResizeObserverEntry)extend(serializeResizeEventDetail(detail))}if(typeof TouchEvent!=="undefined"&&event instanceof TouchEvent)extend(serializeTouchEvent(event));if(event.type==="submit"||event.type==="reset"||event.type==="click"||event.type==="change"||event.type==="input")extend(serializeInputEvent(event,target));if(event instanceof DragEvent);return contents}var toSerializableResizeObserverSize=function(size,is_inline_width){return[is_inline_width?size.inlineSize:size.blockSize,is_inline_width?size.blockSize:size.inlineSize]};function serializeResizeEventDetail(detail){let is_inline_width=!0;if(detail.target instanceof HTMLElement){if(window.getComputedStyle(detail.target).getPropertyValue("writing-mode")!=="horizontal-tb")is_inline_width=!1}return{border_box_size:detail.borderBoxSize!==void 0?toSerializableResizeObserverSize(detail.borderBoxSize[0],is_inline_width):detail.contentRect,content_box_size:detail.contentBoxSize!==void 0?toSerializableResizeObserverSize(detail.contentBoxSize[0],is_inline_width):detail.contentRect,content_rect:detail.contentRect}}var serializeInputEvent=function(event,target){let contents={};if(target instanceof HTMLElement){let values=retrieveValues(event,target);contents.values=values.values,contents.valid=values.valid}if(event.target instanceof HTMLInputElement){let target2=event.target,value=target2.value??target2.textContent??"";if(target2.type==="checkbox")value=target2.checked?"true":"false";else if(target2.type==="radio")value=target2.value;contents.value=value}if(event.target instanceof HTMLTextAreaElement)contents.value=event.target.value;if(event.target instanceof HTMLSelectElement)contents.value=retrieveSelectValue(event.target).join(",");if(contents.value===void 0)contents.value="";return contents},serializeWheelEvent=function(event){return{delta_x:event.deltaX,delta_y:event.deltaY,delta_z:event.deltaZ,delta_mode:event.deltaMode}},serializeTouchEvent=function(event){return{alt_key:event.altKey,ctrl_key:event.ctrlKey,meta_key:event.metaKey,shift_key:event.shiftKey,changed_touches:event.changedTouches,target_touches:event.targetTouches,touches:event.touches}},serializePointerEvent=function(event){return{alt_key:event.altKey,button:event.button,buttons:event.buttons,client_x:event.clientX,client_y:event.clientY,ctrl_key:event.ctrlKey,meta_key:event.metaKey,page_x:event.pageX,page_y:event.pageY,screen_x:event.screenX,screen_y:event.screenY,shift_key:event.shiftKey,pointer_id:event.pointerId,width:event.width,height:event.height,pressure:event.pressure,tangential_pressure:event.tangentialPressure,tilt_x:event.tiltX,tilt_y:event.tiltY,twist:event.twist,pointer_type:event.pointerType,is_primary:event.isPrimary}},serializeMouseEvent=function(event){return{alt_key:event.altKey,button:event.button,buttons:event.buttons,client_x:event.clientX,client_y:event.clientY,ctrl_key:event.ctrlKey,meta_key:event.metaKey,offset_x:event.offsetX,offset_y:event.offsetY,page_x:event.pageX,page_y:event.pageY,screen_x:event.screenX,screen_y:event.screenY,shift_key:event.shiftKey}},serializeKeyboardEvent=function(event){return{char_code:event.charCode,is_composing:event.isComposing,key:event.key,alt_key:event.altKey,ctrl_key:event.ctrlKey,meta_key:event.metaKey,key_code:event.keyCode,shift_key:event.shiftKey,location:event.location,repeat:event.repeat,which:event.which,code:event.code}},serializeAnimationEvent=function(event){return{animation_name:event.animationName,elapsed_time:event.elapsedTime,pseudo_element:event.pseudoElement}},serializeDragEvent=function(event){let files=void 0;if(event.dataTransfer&&event.dataTransfer.files&&event.dataTransfer.files.length>0)files={files:{placeholder:[]}};return{mouse:{alt_key:event.altKey,ctrl_key:event.ctrlKey,meta_key:event.metaKey,shift_key:event.shiftKey,...serializeMouseEvent(event)},files}};var handleVirtualdomEventSync=function(endpoint,contents){const xhr=new XMLHttpRequest;return xhr.open("POST",endpoint,!1),xhr.setRequestHeader("Content-Type","application/json"),xhr.setRequestHeader("dioxus-data",contents),xhr.send(contents),JSON.parse(xhr.responseText)},getTargetId=function(target){if(!(target instanceof Node))return null;let ourTarget=target,realId=null;while(realId==null){if(ourTarget===null)return null;if(ourTarget instanceof Element)realId=ourTarget.getAttribute("data-dioxus-id");ourTarget=ourTarget.parentNode}return parseInt(realId)},JSChannel_;if(RawInterpreter!==void 0&&RawInterpreter!==null)JSChannel_=RawInterpreter;class NativeInterpreter extends JSChannel_{intercept_link_redirects;ipc;editsPath;eventsPath;kickStylesheets;queuedBytes=[];liveview;constructor(editsPath,eventsPath){super();this.editsPath=editsPath,this.eventsPath=eventsPath,this.kickStylesheets=!1}initialize(root){this.intercept_link_redirects=!0,this.liveview=!1,window.addEventListener("dragover",function(e){if(e.target instanceof Element&&e.target.tagName!="INPUT")e.preventDefault()},!1),window.addEventListener("drop",function(e){if(!(e.target instanceof Element))return;e.preventDefault()},!1),window.addEventListener("click",(event)=>{const target=event.target;if(target instanceof HTMLInputElement&&target.getAttribute("type")==="file"){let target_id=getTargetId(target);if(target_id!==null){const message=this.serializeIpcMessage("file_dialog",{event:"change&input",accept:target.getAttribute("accept"),directory:target.getAttribute("webkitdirectory")==="true",multiple:target.hasAttribute("multiple"),target:target_id,bubbles:event.bubbles});this.ipc.postMessage(message),event.preventDefault()}}}),this.ipc=window.ipc;const handler=(event)=>this.handleEvent(event,event.type,!0);super.initialize(root,handler)}serializeIpcMessage(method,params={}){return JSON.stringify({method,params})}scrollTo(id,behavior){const node=this.nodes[id];if(node instanceof HTMLElement)node.scrollIntoView({behavior})}getScrollHeight(id){const node=this.nodes[id];if(node instanceof HTMLElement)return node.scrollHeight}getScrollLeft(id){const node=this.nodes[id];if(node instanceof HTMLElement)return node.scrollLeft}getScrollTop(id){const node=this.nodes[id];if(node instanceof HTMLElement)return node.scrollTop}getScrollWidth(id){const node=this.nodes[id];if(node instanceof HTMLElement)return node.scrollWidth}getClientRect(id){const node=this.nodes[id];if(node instanceof HTMLElement){const rect=node.getBoundingClientRect();return{type:"GetClientRect",origin:[rect.x,rect.y],size:[rect.width,rect.height]}}}setFocus(id,focus){const node=this.nodes[id];if(node instanceof HTMLElement)if(focus)node.focus();else node.blur()}handleWindowsDragDrop(){if(window.dxDragLastElement){const dragLeaveEvent=new DragEvent("dragleave",{bubbles:!0,cancelable:!0});window.dxDragLastElement.dispatchEvent(dragLeaveEvent);let data=new DataTransfer;const file=new File(["content"],"file.txt",{type:"text/plain"});data.items.add(file);const dragDropEvent=new DragEvent("drop",{bubbles:!0,cancelable:!0,dataTransfer:data});window.dxDragLastElement.dispatchEvent(dragDropEvent),window.dxDragLastElement=null}}handleWindowsDragOver(xPos,yPos){const element=document.elementFromPoint(xPos,yPos);if(element!=window.dxDragLastElement){if(window.dxDragLastElement){const dragLeaveEvent=new DragEvent("dragleave",{bubbles:!0,cancelable:!0});window.dxDragLastElement.dispatchEvent(dragLeaveEvent)}const dragOverEvent=new DragEvent("dragover",{bubbles:!0,cancelable:!0});element.dispatchEvent(dragOverEvent),window.dxDragLastElement=element}}handleWindowsDragLeave(){if(window.dxDragLastElement){const dragLeaveEvent=new DragEvent("dragleave",{bubbles:!0,cancelable:!0});window.dxDragLastElement.dispatchEvent(dragLeaveEvent),window.dxDragLastElement=null}}loadChild(array){let node=this.stack[this.stack.length-1];for(let i=0;i<array.length;i++){let end=array[i];for(node=node.firstChild;end>0;end--)node=node.nextSibling}return node}appendChildren(id,many){const root=this.nodes[id],els=this.stack.splice(this.stack.length-many);for(let k=0;k<many;k++)root.appendChild(els[k])}handleEvent(event,name,bubbles){const target=event.target,realId=getTargetId(target),contents=serializeEvent(event,target);let body={name,data:contents,element:realId,bubbles};if(this.preventDefaults(event),this.liveview){if(target instanceof HTMLInputElement&&(event.type==="change"||event.type==="input")){if(target.getAttribute("type")==="file"){this.readFiles(target,contents,bubbles,realId,name);return}}}const response=this.sendSerializedEvent(body);if(response){if(response.preventDefault)event.preventDefault();else if(target instanceof Element&&event.type==="click")this.handleClickNavigate(event,target);if(response.stopPropagation)event.stopPropagation()}}sendSerializedEvent(body){if(this.liveview){const message=this.serializeIpcMessage("user_event",body);this.ipc.postMessage(message)}else return handleVirtualdomEventSync(this.eventsPath,JSON.stringify(body))}preventDefaults(event){if(event.type==="submit")event.preventDefault()}handleClickNavigate(event,target){if(!this.intercept_link_redirects)return;if(target.tagName==="BUTTON"&&event.type=="submit")event.preventDefault();let a_element=target.closest("a");if(a_element==null)return;event.preventDefault();const href=a_element.getAttribute("href");if(href!==""&&href!==null&&href!==void 0)this.ipc.postMessage(this.serializeIpcMessage("browser_open",{href}))}enqueueBytes(bytes){this.queuedBytes.push(bytes)}flushQueuedBytes(){const byteArray=this.queuedBytes;this.queuedBytes=[];for(let bytes of byteArray)this.run_from_bytes(bytes)}rafEdits(headless,bytes){if(headless)this.run_from_bytes(bytes),this.waitForRequest(headless);else this.enqueueBytes(bytes),requestAnimationFrame(()=>{this.flushQueuedBytes(),this.waitForRequest(headless)})}waitForRequest(headless){fetch(new Request(this.editsPath)).then((response)=>response.arrayBuffer()).then((bytes)=>{this.rafEdits(headless,bytes)})}kickAllStylesheetsOnPage(){let stylesheets=document.querySelectorAll("link[rel=stylesheet]");for(let i=0;i<stylesheets.length;i++){let sheet=stylesheets[i];fetch(sheet.href,{cache:"reload"}).then(()=>{sheet.href=sheet.href+"?"+Math.random()})}}async readFiles(target,contents,bubbles,realId,name){let files=target.files,file_contents={};for(let i=0;i<files.length;i++){const file=files[i];file_contents[file.name]=Array.from(new Uint8Array(await file.arrayBuffer()))}contents.files={files:file_contents};const message=this.sendSerializedEvent({name,element:realId,data:contents,bubbles});this.ipc.postMessage(message)}}export{NativeInterpreter};
>>>>>>> 5fc099b3
<|MERGE_RESOLUTION|>--- conflicted
+++ resolved
@@ -1,5 +1,508 @@
-<<<<<<< HEAD
-function retrieveValues(event,target){let contents={values:{}},form=target.closest("form");if(form){if(event.type==="input"||event.type==="change"||event.type==="submit"||event.type==="reset"||event.type==="click")contents=retrieveFormValues(form)}return contents}function retrieveFormValues(form){const formData=new FormData(form),contents={};return formData.forEach((value,key)=>{if(contents[key])contents[key].push(value);else contents[key]=[value]}),{valid:form.checkValidity(),values:contents}}function retrieveSelectValue(target){let options=target.selectedOptions,values=[];for(let i=0;i<options.length;i++)values.push(options[i].value);return values}function serializeEvent(event,target){let contents={},extend=(obj)=>contents={...contents,...obj};if(event instanceof WheelEvent)extend(serializeWheelEvent(event));if(event instanceof MouseEvent)extend(serializeMouseEvent(event));if(event instanceof KeyboardEvent)extend(serializeKeyboardEvent(event));if(event instanceof InputEvent)extend(serializeInputEvent(event,target));if(event instanceof PointerEvent)extend(serializePointerEvent(event));if(event instanceof AnimationEvent)extend(serializeAnimationEvent(event));if(event instanceof TransitionEvent)extend({property_name:event.propertyName,elapsed_time:event.elapsedTime,pseudo_element:event.pseudoElement});if(event instanceof CompositionEvent)extend({data:event.data});if(event instanceof DragEvent)extend(serializeDragEvent(event));if(event instanceof FocusEvent)extend({});if(event instanceof ClipboardEvent)extend({});if(event instanceof CustomEvent){const detail=event.detail;if(detail instanceof ResizeObserverEntry)extend(serializeResizeEventDetail(detail));else if(detail instanceof IntersectionObserverEntry)extend(serializeIntersectionEventDetail(detail))}if(typeof TouchEvent!=="undefined"&&event instanceof TouchEvent)extend(serializeTouchEvent(event));if(event.type==="submit"||event.type==="reset"||event.type==="click"||event.type==="change"||event.type==="input")extend(serializeInputEvent(event,target));if(event instanceof DragEvent);return contents}function toSerializableResizeObserverSize(size,is_inline_width){return[is_inline_width?size.inlineSize:size.blockSize,is_inline_width?size.blockSize:size.inlineSize]}function serializeResizeEventDetail(detail){let is_inline_width=!0;if(detail.target instanceof HTMLElement){if(window.getComputedStyle(detail.target).getPropertyValue("writing-mode")!=="horizontal-tb")is_inline_width=!1}return{border_box_size:detail.borderBoxSize!==void 0?toSerializableResizeObserverSize(detail.borderBoxSize[0],is_inline_width):detail.contentRect,content_box_size:detail.contentBoxSize!==void 0?toSerializableResizeObserverSize(detail.contentBoxSize[0],is_inline_width):detail.contentRect,content_rect:detail.contentRect}}function serializeIntersectionEventDetail(detail){return{bounding_client_rect:detail.boundingClientRect,intersection_ratio:detail.intersectionRatio,intersection_rect:detail.intersectionRect,is_intersecting:detail.isIntersecting,root_bounds:detail.rootBounds,target:+detail.target.getAttribute?.("data-dioxus-id")||null,time:detail.time}}function serializeInputEvent(event,target){let contents={};if(target instanceof HTMLElement){let values=retrieveValues(event,target);contents.values=values.values,contents.valid=values.valid}if(event.target instanceof HTMLInputElement){let target2=event.target,value=target2.value??target2.textContent??"";if(target2.type==="checkbox")value=target2.checked?"true":"false";else if(target2.type==="radio")value=target2.value;contents.value=value}if(event.target instanceof HTMLTextAreaElement)contents.value=event.target.value;if(event.target instanceof HTMLSelectElement)contents.value=retrieveSelectValue(event.target).join(",");if(contents.value===void 0)contents.value="";return contents}function serializeWheelEvent(event){return{delta_x:event.deltaX,delta_y:event.deltaY,delta_z:event.deltaZ,delta_mode:event.deltaMode}}function serializeTouchEvent(event){return{alt_key:event.altKey,ctrl_key:event.ctrlKey,meta_key:event.metaKey,shift_key:event.shiftKey,changed_touches:event.changedTouches,target_touches:event.targetTouches,touches:event.touches}}function serializePointerEvent(event){return{alt_key:event.altKey,button:event.button,buttons:event.buttons,client_x:event.clientX,client_y:event.clientY,ctrl_key:event.ctrlKey,meta_key:event.metaKey,page_x:event.pageX,page_y:event.pageY,screen_x:event.screenX,screen_y:event.screenY,shift_key:event.shiftKey,pointer_id:event.pointerId,width:event.width,height:event.height,pressure:event.pressure,tangential_pressure:event.tangentialPressure,tilt_x:event.tiltX,tilt_y:event.tiltY,twist:event.twist,pointer_type:event.pointerType,is_primary:event.isPrimary}}function serializeMouseEvent(event){return{alt_key:event.altKey,button:event.button,buttons:event.buttons,client_x:event.clientX,client_y:event.clientY,ctrl_key:event.ctrlKey,meta_key:event.metaKey,offset_x:event.offsetX,offset_y:event.offsetY,page_x:event.pageX,page_y:event.pageY,screen_x:event.screenX,screen_y:event.screenY,shift_key:event.shiftKey}}function serializeKeyboardEvent(event){return{char_code:event.charCode,is_composing:event.isComposing,key:event.key,alt_key:event.altKey,ctrl_key:event.ctrlKey,meta_key:event.metaKey,key_code:event.keyCode,shift_key:event.shiftKey,location:event.location,repeat:event.repeat,which:event.which,code:event.code}}function serializeAnimationEvent(event){return{animation_name:event.animationName,elapsed_time:event.elapsedTime,pseudo_element:event.pseudoElement}}function serializeDragEvent(event){let files=void 0;if(event.dataTransfer&&event.dataTransfer.files&&event.dataTransfer.files.length>0)files={files:{placeholder:[]}};return{mouse:{alt_key:event.altKey,ctrl_key:event.ctrlKey,meta_key:event.metaKey,shift_key:event.shiftKey,...serializeMouseEvent(event)},files}}function handleVirtualdomEventSync(endpoint,contents){const xhr=new XMLHttpRequest;return xhr.open("POST",endpoint,!1),xhr.setRequestHeader("Content-Type","application/json"),xhr.send(contents),JSON.parse(xhr.responseText)}function getTargetId(target){if(!(target instanceof Node))return null;let ourTarget=target,realId=null;while(realId==null){if(ourTarget===null)return null;if(ourTarget instanceof Element)realId=ourTarget.getAttribute("data-dioxus-id");ourTarget=ourTarget.parentNode}return parseInt(realId)}var JSChannel_;if(RawInterpreter!==void 0&&RawInterpreter!==null)JSChannel_=RawInterpreter;class NativeInterpreter extends JSChannel_{intercept_link_redirects;ipc;editsPath;eventsPath;kickStylesheets;queuedBytes=[];liveview;constructor(editsPath,eventsPath){super();this.editsPath=editsPath,this.eventsPath=eventsPath,this.kickStylesheets=!1}initialize(root){this.intercept_link_redirects=!0,this.liveview=!1,window.addEventListener("dragover",function(e){if(e.target instanceof Element&&e.target.tagName!="INPUT")e.preventDefault()},!1),window.addEventListener("drop",function(e){if(!(e.target instanceof Element))return;e.preventDefault()},!1),window.addEventListener("click",(event)=>{const target=event.target;if(target instanceof HTMLInputElement&&target.getAttribute("type")==="file"){let target_id=getTargetId(target);if(target_id!==null){const message=this.serializeIpcMessage("file_dialog",{event:"change&input",accept:target.getAttribute("accept"),directory:target.getAttribute("webkitdirectory")==="true",multiple:target.hasAttribute("multiple"),target:target_id,bubbles:event.bubbles});this.ipc.postMessage(message),event.preventDefault()}}}),this.ipc=window.ipc;const handler=(event)=>this.handleEvent(event,event.type,!0);super.initialize(root,handler)}serializeIpcMessage(method,params={}){return JSON.stringify({method,params})}scrollTo(id,behavior){const node=this.nodes[id];if(node instanceof HTMLElement)node.scrollIntoView({behavior})}getScrollHeight(id){const node=this.nodes[id];if(node instanceof HTMLElement)return node.scrollHeight}getScrollLeft(id){const node=this.nodes[id];if(node instanceof HTMLElement)return node.scrollLeft}getScrollTop(id){const node=this.nodes[id];if(node instanceof HTMLElement)return node.scrollTop}getScrollWidth(id){const node=this.nodes[id];if(node instanceof HTMLElement)return node.scrollWidth}getClientRect(id){const node=this.nodes[id];if(node instanceof HTMLElement){const rect=node.getBoundingClientRect();return{type:"GetClientRect",origin:[rect.x,rect.y],size:[rect.width,rect.height]}}}setFocus(id,focus){const node=this.nodes[id];if(node instanceof HTMLElement)if(focus)node.focus();else node.blur()}loadChild(array){let node=this.stack[this.stack.length-1];for(let i=0;i<array.length;i++){let end=array[i];for(node=node.firstChild;end>0;end--)node=node.nextSibling}return node}appendChildren(id,many){const root=this.nodes[id],els=this.stack.splice(this.stack.length-many);for(let k=0;k<many;k++)root.appendChild(els[k])}handleEvent(event,name,bubbles){const target=event.target,realId=getTargetId(target),contents=serializeEvent(event,target);let body={name,data:contents,element:realId,bubbles};if(this.preventDefaults(event),this.liveview){if(target instanceof HTMLInputElement&&(event.type==="change"||event.type==="input")){if(target.getAttribute("type")==="file"){this.readFiles(target,contents,bubbles,realId,name);return}}}const response=this.sendSerializedEvent(body);if(response){if(response.preventDefault)event.preventDefault();else if(target instanceof Element&&event.type==="click")this.handleClickNavigate(event,target);if(response.stopPropagation)event.stopPropagation()}}sendSerializedEvent(body){if(this.liveview){const message=this.serializeIpcMessage("user_event",body);this.ipc.postMessage(message)}else return handleVirtualdomEventSync(this.eventsPath,JSON.stringify(body))}preventDefaults(event){if(event.type==="submit")event.preventDefault()}handleClickNavigate(event,target){if(!this.intercept_link_redirects)return;if(target.tagName==="BUTTON"&&event.type=="submit")event.preventDefault();let a_element=target.closest("a");if(a_element==null)return;event.preventDefault();const href=a_element.getAttribute("href");if(href!==""&&href!==null&&href!==void 0)this.ipc.postMessage(this.serializeIpcMessage("browser_open",{href}))}enqueueBytes(bytes){this.queuedBytes.push(bytes)}flushQueuedBytes(){const byteArray=this.queuedBytes;this.queuedBytes=[];for(let bytes of byteArray)this.run_from_bytes(bytes)}rafEdits(headless,bytes){if(headless)this.run_from_bytes(bytes),this.waitForRequest(headless);else this.enqueueBytes(bytes),requestAnimationFrame(()=>{this.flushQueuedBytes(),this.waitForRequest(headless)})}waitForRequest(headless){fetch(new Request(this.editsPath)).then((response)=>response.arrayBuffer()).then((bytes)=>{this.rafEdits(headless,bytes)})}kickAllStylesheetsOnPage(){let stylesheets=document.querySelectorAll("link[rel=stylesheet]");for(let i=0;i<stylesheets.length;i++){let sheet=stylesheets[i];fetch(sheet.href,{cache:"reload"}).then(()=>{sheet.href=sheet.href+"?"+Math.random()})}}async readFiles(target,contents,bubbles,realId,name){let files=target.files,file_contents={};for(let i=0;i<files.length;i++){const file=files[i];file_contents[file.name]=Array.from(new Uint8Array(await file.arrayBuffer()))}contents.files={files:file_contents};const message=this.sendSerializedEvent({name,element:realId,data:contents,bubbles});this.ipc.postMessage(message)}}export{NativeInterpreter};
-=======
-function retrieveValues(event,target){let contents={values:{}},form=target.closest("form");if(form){if(event.type==="input"||event.type==="change"||event.type==="submit"||event.type==="reset"||event.type==="click")contents=retrieveFormValues(form)}return contents}function retrieveFormValues(form){const formData=new FormData(form),contents={};return formData.forEach((value,key)=>{if(contents[key])contents[key].push(value);else contents[key]=[value]}),{valid:form.checkValidity(),values:contents}}function retrieveSelectValue(target){let options=target.selectedOptions,values=[];for(let i=0;i<options.length;i++)values.push(options[i].value);return values}function serializeEvent(event,target){let contents={},extend=(obj)=>contents={...contents,...obj};if(event instanceof WheelEvent)extend(serializeWheelEvent(event));if(event instanceof MouseEvent)extend(serializeMouseEvent(event));if(event instanceof KeyboardEvent)extend(serializeKeyboardEvent(event));if(event instanceof InputEvent)extend(serializeInputEvent(event,target));if(event instanceof PointerEvent)extend(serializePointerEvent(event));if(event instanceof AnimationEvent)extend(serializeAnimationEvent(event));if(event instanceof TransitionEvent)extend({property_name:event.propertyName,elapsed_time:event.elapsedTime,pseudo_element:event.pseudoElement});if(event instanceof CompositionEvent)extend({data:event.data});if(event instanceof DragEvent)extend(serializeDragEvent(event));if(event instanceof FocusEvent)extend({});if(event instanceof ClipboardEvent)extend({});if(event instanceof CustomEvent){const detail=event.detail;if(detail instanceof ResizeObserverEntry)extend(serializeResizeEventDetail(detail))}if(typeof TouchEvent!=="undefined"&&event instanceof TouchEvent)extend(serializeTouchEvent(event));if(event.type==="submit"||event.type==="reset"||event.type==="click"||event.type==="change"||event.type==="input")extend(serializeInputEvent(event,target));if(event instanceof DragEvent);return contents}var toSerializableResizeObserverSize=function(size,is_inline_width){return[is_inline_width?size.inlineSize:size.blockSize,is_inline_width?size.blockSize:size.inlineSize]};function serializeResizeEventDetail(detail){let is_inline_width=!0;if(detail.target instanceof HTMLElement){if(window.getComputedStyle(detail.target).getPropertyValue("writing-mode")!=="horizontal-tb")is_inline_width=!1}return{border_box_size:detail.borderBoxSize!==void 0?toSerializableResizeObserverSize(detail.borderBoxSize[0],is_inline_width):detail.contentRect,content_box_size:detail.contentBoxSize!==void 0?toSerializableResizeObserverSize(detail.contentBoxSize[0],is_inline_width):detail.contentRect,content_rect:detail.contentRect}}var serializeInputEvent=function(event,target){let contents={};if(target instanceof HTMLElement){let values=retrieveValues(event,target);contents.values=values.values,contents.valid=values.valid}if(event.target instanceof HTMLInputElement){let target2=event.target,value=target2.value??target2.textContent??"";if(target2.type==="checkbox")value=target2.checked?"true":"false";else if(target2.type==="radio")value=target2.value;contents.value=value}if(event.target instanceof HTMLTextAreaElement)contents.value=event.target.value;if(event.target instanceof HTMLSelectElement)contents.value=retrieveSelectValue(event.target).join(",");if(contents.value===void 0)contents.value="";return contents},serializeWheelEvent=function(event){return{delta_x:event.deltaX,delta_y:event.deltaY,delta_z:event.deltaZ,delta_mode:event.deltaMode}},serializeTouchEvent=function(event){return{alt_key:event.altKey,ctrl_key:event.ctrlKey,meta_key:event.metaKey,shift_key:event.shiftKey,changed_touches:event.changedTouches,target_touches:event.targetTouches,touches:event.touches}},serializePointerEvent=function(event){return{alt_key:event.altKey,button:event.button,buttons:event.buttons,client_x:event.clientX,client_y:event.clientY,ctrl_key:event.ctrlKey,meta_key:event.metaKey,page_x:event.pageX,page_y:event.pageY,screen_x:event.screenX,screen_y:event.screenY,shift_key:event.shiftKey,pointer_id:event.pointerId,width:event.width,height:event.height,pressure:event.pressure,tangential_pressure:event.tangentialPressure,tilt_x:event.tiltX,tilt_y:event.tiltY,twist:event.twist,pointer_type:event.pointerType,is_primary:event.isPrimary}},serializeMouseEvent=function(event){return{alt_key:event.altKey,button:event.button,buttons:event.buttons,client_x:event.clientX,client_y:event.clientY,ctrl_key:event.ctrlKey,meta_key:event.metaKey,offset_x:event.offsetX,offset_y:event.offsetY,page_x:event.pageX,page_y:event.pageY,screen_x:event.screenX,screen_y:event.screenY,shift_key:event.shiftKey}},serializeKeyboardEvent=function(event){return{char_code:event.charCode,is_composing:event.isComposing,key:event.key,alt_key:event.altKey,ctrl_key:event.ctrlKey,meta_key:event.metaKey,key_code:event.keyCode,shift_key:event.shiftKey,location:event.location,repeat:event.repeat,which:event.which,code:event.code}},serializeAnimationEvent=function(event){return{animation_name:event.animationName,elapsed_time:event.elapsedTime,pseudo_element:event.pseudoElement}},serializeDragEvent=function(event){let files=void 0;if(event.dataTransfer&&event.dataTransfer.files&&event.dataTransfer.files.length>0)files={files:{placeholder:[]}};return{mouse:{alt_key:event.altKey,ctrl_key:event.ctrlKey,meta_key:event.metaKey,shift_key:event.shiftKey,...serializeMouseEvent(event)},files}};var handleVirtualdomEventSync=function(endpoint,contents){const xhr=new XMLHttpRequest;return xhr.open("POST",endpoint,!1),xhr.setRequestHeader("Content-Type","application/json"),xhr.setRequestHeader("dioxus-data",contents),xhr.send(contents),JSON.parse(xhr.responseText)},getTargetId=function(target){if(!(target instanceof Node))return null;let ourTarget=target,realId=null;while(realId==null){if(ourTarget===null)return null;if(ourTarget instanceof Element)realId=ourTarget.getAttribute("data-dioxus-id");ourTarget=ourTarget.parentNode}return parseInt(realId)},JSChannel_;if(RawInterpreter!==void 0&&RawInterpreter!==null)JSChannel_=RawInterpreter;class NativeInterpreter extends JSChannel_{intercept_link_redirects;ipc;editsPath;eventsPath;kickStylesheets;queuedBytes=[];liveview;constructor(editsPath,eventsPath){super();this.editsPath=editsPath,this.eventsPath=eventsPath,this.kickStylesheets=!1}initialize(root){this.intercept_link_redirects=!0,this.liveview=!1,window.addEventListener("dragover",function(e){if(e.target instanceof Element&&e.target.tagName!="INPUT")e.preventDefault()},!1),window.addEventListener("drop",function(e){if(!(e.target instanceof Element))return;e.preventDefault()},!1),window.addEventListener("click",(event)=>{const target=event.target;if(target instanceof HTMLInputElement&&target.getAttribute("type")==="file"){let target_id=getTargetId(target);if(target_id!==null){const message=this.serializeIpcMessage("file_dialog",{event:"change&input",accept:target.getAttribute("accept"),directory:target.getAttribute("webkitdirectory")==="true",multiple:target.hasAttribute("multiple"),target:target_id,bubbles:event.bubbles});this.ipc.postMessage(message),event.preventDefault()}}}),this.ipc=window.ipc;const handler=(event)=>this.handleEvent(event,event.type,!0);super.initialize(root,handler)}serializeIpcMessage(method,params={}){return JSON.stringify({method,params})}scrollTo(id,behavior){const node=this.nodes[id];if(node instanceof HTMLElement)node.scrollIntoView({behavior})}getScrollHeight(id){const node=this.nodes[id];if(node instanceof HTMLElement)return node.scrollHeight}getScrollLeft(id){const node=this.nodes[id];if(node instanceof HTMLElement)return node.scrollLeft}getScrollTop(id){const node=this.nodes[id];if(node instanceof HTMLElement)return node.scrollTop}getScrollWidth(id){const node=this.nodes[id];if(node instanceof HTMLElement)return node.scrollWidth}getClientRect(id){const node=this.nodes[id];if(node instanceof HTMLElement){const rect=node.getBoundingClientRect();return{type:"GetClientRect",origin:[rect.x,rect.y],size:[rect.width,rect.height]}}}setFocus(id,focus){const node=this.nodes[id];if(node instanceof HTMLElement)if(focus)node.focus();else node.blur()}handleWindowsDragDrop(){if(window.dxDragLastElement){const dragLeaveEvent=new DragEvent("dragleave",{bubbles:!0,cancelable:!0});window.dxDragLastElement.dispatchEvent(dragLeaveEvent);let data=new DataTransfer;const file=new File(["content"],"file.txt",{type:"text/plain"});data.items.add(file);const dragDropEvent=new DragEvent("drop",{bubbles:!0,cancelable:!0,dataTransfer:data});window.dxDragLastElement.dispatchEvent(dragDropEvent),window.dxDragLastElement=null}}handleWindowsDragOver(xPos,yPos){const element=document.elementFromPoint(xPos,yPos);if(element!=window.dxDragLastElement){if(window.dxDragLastElement){const dragLeaveEvent=new DragEvent("dragleave",{bubbles:!0,cancelable:!0});window.dxDragLastElement.dispatchEvent(dragLeaveEvent)}const dragOverEvent=new DragEvent("dragover",{bubbles:!0,cancelable:!0});element.dispatchEvent(dragOverEvent),window.dxDragLastElement=element}}handleWindowsDragLeave(){if(window.dxDragLastElement){const dragLeaveEvent=new DragEvent("dragleave",{bubbles:!0,cancelable:!0});window.dxDragLastElement.dispatchEvent(dragLeaveEvent),window.dxDragLastElement=null}}loadChild(array){let node=this.stack[this.stack.length-1];for(let i=0;i<array.length;i++){let end=array[i];for(node=node.firstChild;end>0;end--)node=node.nextSibling}return node}appendChildren(id,many){const root=this.nodes[id],els=this.stack.splice(this.stack.length-many);for(let k=0;k<many;k++)root.appendChild(els[k])}handleEvent(event,name,bubbles){const target=event.target,realId=getTargetId(target),contents=serializeEvent(event,target);let body={name,data:contents,element:realId,bubbles};if(this.preventDefaults(event),this.liveview){if(target instanceof HTMLInputElement&&(event.type==="change"||event.type==="input")){if(target.getAttribute("type")==="file"){this.readFiles(target,contents,bubbles,realId,name);return}}}const response=this.sendSerializedEvent(body);if(response){if(response.preventDefault)event.preventDefault();else if(target instanceof Element&&event.type==="click")this.handleClickNavigate(event,target);if(response.stopPropagation)event.stopPropagation()}}sendSerializedEvent(body){if(this.liveview){const message=this.serializeIpcMessage("user_event",body);this.ipc.postMessage(message)}else return handleVirtualdomEventSync(this.eventsPath,JSON.stringify(body))}preventDefaults(event){if(event.type==="submit")event.preventDefault()}handleClickNavigate(event,target){if(!this.intercept_link_redirects)return;if(target.tagName==="BUTTON"&&event.type=="submit")event.preventDefault();let a_element=target.closest("a");if(a_element==null)return;event.preventDefault();const href=a_element.getAttribute("href");if(href!==""&&href!==null&&href!==void 0)this.ipc.postMessage(this.serializeIpcMessage("browser_open",{href}))}enqueueBytes(bytes){this.queuedBytes.push(bytes)}flushQueuedBytes(){const byteArray=this.queuedBytes;this.queuedBytes=[];for(let bytes of byteArray)this.run_from_bytes(bytes)}rafEdits(headless,bytes){if(headless)this.run_from_bytes(bytes),this.waitForRequest(headless);else this.enqueueBytes(bytes),requestAnimationFrame(()=>{this.flushQueuedBytes(),this.waitForRequest(headless)})}waitForRequest(headless){fetch(new Request(this.editsPath)).then((response)=>response.arrayBuffer()).then((bytes)=>{this.rafEdits(headless,bytes)})}kickAllStylesheetsOnPage(){let stylesheets=document.querySelectorAll("link[rel=stylesheet]");for(let i=0;i<stylesheets.length;i++){let sheet=stylesheets[i];fetch(sheet.href,{cache:"reload"}).then(()=>{sheet.href=sheet.href+"?"+Math.random()})}}async readFiles(target,contents,bubbles,realId,name){let files=target.files,file_contents={};for(let i=0;i<files.length;i++){const file=files[i];file_contents[file.name]=Array.from(new Uint8Array(await file.arrayBuffer()))}contents.files={files:file_contents};const message=this.sendSerializedEvent({name,element:realId,data:contents,bubbles});this.ipc.postMessage(message)}}export{NativeInterpreter};
->>>>>>> 5fc099b3
+function retrieveValues(event, target) {
+  let contents = { values: {} },
+    form = target.closest("form");
+  if (form) {
+    if (
+      event.type === "input" ||
+      event.type === "change" ||
+      event.type === "submit" ||
+      event.type === "reset" ||
+      event.type === "click"
+    )
+      contents = retrieveFormValues(form);
+  }
+  return contents;
+}
+function retrieveFormValues(form) {
+  const formData = new FormData(form),
+    contents = {};
+  return (
+    formData.forEach((value, key) => {
+      if (contents[key]) contents[key].push(value);
+      else contents[key] = [value];
+    }),
+    { valid: form.checkValidity(), values: contents }
+  );
+}
+function retrieveSelectValue(target) {
+  let options = target.selectedOptions,
+    values = [];
+  for (let i = 0; i < options.length; i++) values.push(options[i].value);
+  return values;
+}
+function serializeEvent(event, target) {
+  let contents = {},
+    extend = (obj) => (contents = { ...contents, ...obj });
+  if (event instanceof WheelEvent) extend(serializeWheelEvent(event));
+  if (event instanceof MouseEvent) extend(serializeMouseEvent(event));
+  if (event instanceof KeyboardEvent) extend(serializeKeyboardEvent(event));
+  if (event instanceof InputEvent) extend(serializeInputEvent(event, target));
+  if (event instanceof PointerEvent) extend(serializePointerEvent(event));
+  if (event instanceof AnimationEvent) extend(serializeAnimationEvent(event));
+  if (event instanceof TransitionEvent)
+    extend({
+      property_name: event.propertyName,
+      elapsed_time: event.elapsedTime,
+      pseudo_element: event.pseudoElement,
+    });
+  if (event instanceof CompositionEvent) extend({ data: event.data });
+  if (event instanceof DragEvent) extend(serializeDragEvent(event));
+  if (event instanceof FocusEvent) extend({});
+  if (event instanceof ClipboardEvent) extend({});
+  if (event instanceof CustomEvent) {
+    const detail = event.detail;
+    if (detail instanceof ResizeObserverEntry)
+      extend(serializeResizeEventDetail(detail));
+  }
+  if (typeof TouchEvent !== "undefined" && event instanceof TouchEvent)
+    extend(serializeTouchEvent(event));
+  if (
+    event.type === "submit" ||
+    event.type === "reset" ||
+    event.type === "click" ||
+    event.type === "change" ||
+    event.type === "input"
+  )
+    extend(serializeInputEvent(event, target));
+  if (event instanceof DragEvent);
+  return contents;
+}
+var toSerializableResizeObserverSize = function (size, is_inline_width) {
+  return [
+    is_inline_width ? size.inlineSize : size.blockSize,
+    is_inline_width ? size.blockSize : size.inlineSize,
+  ];
+};
+function serializeResizeEventDetail(detail) {
+  let is_inline_width = !0;
+  if (detail.target instanceof HTMLElement) {
+    if (
+      window
+        .getComputedStyle(detail.target)
+        .getPropertyValue("writing-mode") !== "horizontal-tb"
+    )
+      is_inline_width = !1;
+  }
+  return {
+    border_box_size:
+      detail.borderBoxSize !== void 0
+        ? toSerializableResizeObserverSize(
+            detail.borderBoxSize[0],
+            is_inline_width
+          )
+        : detail.contentRect,
+    content_box_size:
+      detail.contentBoxSize !== void 0
+        ? toSerializableResizeObserverSize(
+            detail.contentBoxSize[0],
+            is_inline_width
+          )
+        : detail.contentRect,
+    content_rect: detail.contentRect,
+  };
+}
+var serializeInputEvent = function (event, target) {
+    let contents = {};
+    if (target instanceof HTMLElement) {
+      let values = retrieveValues(event, target);
+      (contents.values = values.values), (contents.valid = values.valid);
+    }
+    if (event.target instanceof HTMLInputElement) {
+      let target2 = event.target,
+        value = target2.value ?? target2.textContent ?? "";
+      if (target2.type === "checkbox")
+        value = target2.checked ? "true" : "false";
+      else if (target2.type === "radio") value = target2.value;
+      contents.value = value;
+    }
+    if (event.target instanceof HTMLTextAreaElement)
+      contents.value = event.target.value;
+    if (event.target instanceof HTMLSelectElement)
+      contents.value = retrieveSelectValue(event.target).join(",");
+    if (contents.value === void 0) contents.value = "";
+    return contents;
+  },
+  serializeWheelEvent = function (event) {
+    return {
+      delta_x: event.deltaX,
+      delta_y: event.deltaY,
+      delta_z: event.deltaZ,
+      delta_mode: event.deltaMode,
+    };
+  },
+  serializeTouchEvent = function (event) {
+    return {
+      alt_key: event.altKey,
+      ctrl_key: event.ctrlKey,
+      meta_key: event.metaKey,
+      shift_key: event.shiftKey,
+      changed_touches: event.changedTouches,
+      target_touches: event.targetTouches,
+      touches: event.touches,
+    };
+  },
+  serializePointerEvent = function (event) {
+    return {
+      alt_key: event.altKey,
+      button: event.button,
+      buttons: event.buttons,
+      client_x: event.clientX,
+      client_y: event.clientY,
+      ctrl_key: event.ctrlKey,
+      meta_key: event.metaKey,
+      page_x: event.pageX,
+      page_y: event.pageY,
+      screen_x: event.screenX,
+      screen_y: event.screenY,
+      shift_key: event.shiftKey,
+      pointer_id: event.pointerId,
+      width: event.width,
+      height: event.height,
+      pressure: event.pressure,
+      tangential_pressure: event.tangentialPressure,
+      tilt_x: event.tiltX,
+      tilt_y: event.tiltY,
+      twist: event.twist,
+      pointer_type: event.pointerType,
+      is_primary: event.isPrimary,
+    };
+  },
+  serializeMouseEvent = function (event) {
+    return {
+      alt_key: event.altKey,
+      button: event.button,
+      buttons: event.buttons,
+      client_x: event.clientX,
+      client_y: event.clientY,
+      ctrl_key: event.ctrlKey,
+      meta_key: event.metaKey,
+      offset_x: event.offsetX,
+      offset_y: event.offsetY,
+      page_x: event.pageX,
+      page_y: event.pageY,
+      screen_x: event.screenX,
+      screen_y: event.screenY,
+      shift_key: event.shiftKey,
+    };
+  },
+  serializeKeyboardEvent = function (event) {
+    return {
+      char_code: event.charCode,
+      is_composing: event.isComposing,
+      key: event.key,
+      alt_key: event.altKey,
+      ctrl_key: event.ctrlKey,
+      meta_key: event.metaKey,
+      key_code: event.keyCode,
+      shift_key: event.shiftKey,
+      location: event.location,
+      repeat: event.repeat,
+      which: event.which,
+      code: event.code,
+    };
+  },
+  serializeAnimationEvent = function (event) {
+    return {
+      animation_name: event.animationName,
+      elapsed_time: event.elapsedTime,
+      pseudo_element: event.pseudoElement,
+    };
+  },
+  serializeDragEvent = function (event) {
+    let files = void 0;
+    if (
+      event.dataTransfer &&
+      event.dataTransfer.files &&
+      event.dataTransfer.files.length > 0
+    )
+      files = { files: { placeholder: [] } };
+    return {
+      mouse: {
+        alt_key: event.altKey,
+        ctrl_key: event.ctrlKey,
+        meta_key: event.metaKey,
+        shift_key: event.shiftKey,
+        ...serializeMouseEvent(event),
+      },
+      files,
+    };
+  };
+var handleVirtualdomEventSync = function (endpoint, contents) {
+    const xhr = new XMLHttpRequest();
+    return (
+      xhr.open("POST", endpoint, !1),
+      xhr.setRequestHeader("Content-Type", "application/json"),
+      xhr.setRequestHeader("dioxus-data", contents),
+      xhr.send(contents),
+      JSON.parse(xhr.responseText)
+    );
+  },
+  getTargetId = function (target) {
+    if (!(target instanceof Node)) return null;
+    let ourTarget = target,
+      realId = null;
+    while (realId == null) {
+      if (ourTarget === null) return null;
+      if (ourTarget instanceof Element)
+        realId = ourTarget.getAttribute("data-dioxus-id");
+      ourTarget = ourTarget.parentNode;
+    }
+    return parseInt(realId);
+  },
+  JSChannel_;
+if (RawInterpreter !== void 0 && RawInterpreter !== null)
+  JSChannel_ = RawInterpreter;
+class NativeInterpreter extends JSChannel_ {
+  intercept_link_redirects;
+  ipc;
+  editsPath;
+  eventsPath;
+  kickStylesheets;
+  queuedBytes = [];
+  liveview;
+  constructor(editsPath, eventsPath) {
+    super();
+    (this.editsPath = editsPath),
+      (this.eventsPath = eventsPath),
+      (this.kickStylesheets = !1);
+  }
+  initialize(root) {
+    (this.intercept_link_redirects = !0),
+      (this.liveview = !1),
+      window.addEventListener(
+        "dragover",
+        function (e) {
+          if (e.target instanceof Element && e.target.tagName != "INPUT")
+            e.preventDefault();
+        },
+        !1
+      ),
+      window.addEventListener(
+        "drop",
+        function (e) {
+          if (!(e.target instanceof Element)) return;
+          e.preventDefault();
+        },
+        !1
+      ),
+      window.addEventListener("click", (event) => {
+        const target = event.target;
+        if (
+          target instanceof HTMLInputElement &&
+          target.getAttribute("type") === "file"
+        ) {
+          let target_id = getTargetId(target);
+          if (target_id !== null) {
+            const message = this.serializeIpcMessage("file_dialog", {
+              event: "change&input",
+              accept: target.getAttribute("accept"),
+              directory: target.getAttribute("webkitdirectory") === "true",
+              multiple: target.hasAttribute("multiple"),
+              target: target_id,
+              bubbles: event.bubbles,
+            });
+            this.ipc.postMessage(message), event.preventDefault();
+          }
+        }
+      }),
+      (this.ipc = window.ipc);
+    const handler = (event) => this.handleEvent(event, event.type, !0);
+    super.initialize(root, handler);
+  }
+  serializeIpcMessage(method, params = {}) {
+    return JSON.stringify({ method, params });
+  }
+  scrollTo(id, behavior) {
+    const node = this.nodes[id];
+    if (node instanceof HTMLElement) node.scrollIntoView({ behavior });
+  }
+  getScrollHeight(id) {
+    const node = this.nodes[id];
+    if (node instanceof HTMLElement) return node.scrollHeight;
+  }
+  getScrollLeft(id) {
+    const node = this.nodes[id];
+    if (node instanceof HTMLElement) return node.scrollLeft;
+  }
+  getScrollTop(id) {
+    const node = this.nodes[id];
+    if (node instanceof HTMLElement) return node.scrollTop;
+  }
+  getScrollWidth(id) {
+    const node = this.nodes[id];
+    if (node instanceof HTMLElement) return node.scrollWidth;
+  }
+  getClientRect(id) {
+    const node = this.nodes[id];
+    if (node instanceof HTMLElement) {
+      const rect = node.getBoundingClientRect();
+      return {
+        type: "GetClientRect",
+        origin: [rect.x, rect.y],
+        size: [rect.width, rect.height],
+      };
+    }
+  }
+  setFocus(id, focus) {
+    const node = this.nodes[id];
+    if (node instanceof HTMLElement)
+      if (focus) node.focus();
+      else node.blur();
+  }
+  handleWindowsDragDrop() {
+    if (window.dxDragLastElement) {
+      const dragLeaveEvent = new DragEvent("dragleave", {
+        bubbles: !0,
+        cancelable: !0,
+      });
+      window.dxDragLastElement.dispatchEvent(dragLeaveEvent);
+      let data = new DataTransfer();
+      const file = new File(["content"], "file.txt", { type: "text/plain" });
+      data.items.add(file);
+      const dragDropEvent = new DragEvent("drop", {
+        bubbles: !0,
+        cancelable: !0,
+        dataTransfer: data,
+      });
+      window.dxDragLastElement.dispatchEvent(dragDropEvent),
+        (window.dxDragLastElement = null);
+    }
+  }
+  handleWindowsDragOver(xPos, yPos) {
+    const element = document.elementFromPoint(xPos, yPos);
+    if (element != window.dxDragLastElement) {
+      if (window.dxDragLastElement) {
+        const dragLeaveEvent = new DragEvent("dragleave", {
+          bubbles: !0,
+          cancelable: !0,
+        });
+        window.dxDragLastElement.dispatchEvent(dragLeaveEvent);
+      }
+      const dragOverEvent = new DragEvent("dragover", {
+        bubbles: !0,
+        cancelable: !0,
+      });
+      element.dispatchEvent(dragOverEvent),
+        (window.dxDragLastElement = element);
+    }
+  }
+  handleWindowsDragLeave() {
+    if (window.dxDragLastElement) {
+      const dragLeaveEvent = new DragEvent("dragleave", {
+        bubbles: !0,
+        cancelable: !0,
+      });
+      window.dxDragLastElement.dispatchEvent(dragLeaveEvent),
+        (window.dxDragLastElement = null);
+    }
+  }
+  loadChild(array) {
+    let node = this.stack[this.stack.length - 1];
+    for (let i = 0; i < array.length; i++) {
+      let end = array[i];
+      for (node = node.firstChild; end > 0; end--) node = node.nextSibling;
+    }
+    return node;
+  }
+  appendChildren(id, many) {
+    const root = this.nodes[id],
+      els = this.stack.splice(this.stack.length - many);
+    for (let k = 0; k < many; k++) root.appendChild(els[k]);
+  }
+  handleEvent(event, name, bubbles) {
+    const target = event.target,
+      realId = getTargetId(target),
+      contents = serializeEvent(event, target);
+    let body = { name, data: contents, element: realId, bubbles };
+    if ((this.preventDefaults(event), this.liveview)) {
+      if (
+        target instanceof HTMLInputElement &&
+        (event.type === "change" || event.type === "input")
+      ) {
+        if (target.getAttribute("type") === "file") {
+          this.readFiles(target, contents, bubbles, realId, name);
+          return;
+        }
+      }
+    }
+    const response = this.sendSerializedEvent(body);
+    if (response) {
+      if (response.preventDefault) event.preventDefault();
+      else if (target instanceof Element && event.type === "click")
+        this.handleClickNavigate(event, target);
+      if (response.stopPropagation) event.stopPropagation();
+    }
+  }
+  sendSerializedEvent(body) {
+    if (this.liveview) {
+      const message = this.serializeIpcMessage("user_event", body);
+      this.ipc.postMessage(message);
+    } else
+      return handleVirtualdomEventSync(this.eventsPath, JSON.stringify(body));
+  }
+  preventDefaults(event) {
+    if (event.type === "submit") event.preventDefault();
+  }
+  handleClickNavigate(event, target) {
+    if (!this.intercept_link_redirects) return;
+    if (target.tagName === "BUTTON" && event.type == "submit")
+      event.preventDefault();
+    let a_element = target.closest("a");
+    if (a_element == null) return;
+    event.preventDefault();
+    const href = a_element.getAttribute("href");
+    if (href !== "" && href !== null && href !== void 0)
+      this.ipc.postMessage(this.serializeIpcMessage("browser_open", { href }));
+  }
+  enqueueBytes(bytes) {
+    this.queuedBytes.push(bytes);
+  }
+  flushQueuedBytes() {
+    const byteArray = this.queuedBytes;
+    this.queuedBytes = [];
+    for (let bytes of byteArray) this.run_from_bytes(bytes);
+  }
+  rafEdits(headless, bytes) {
+    if (headless) this.run_from_bytes(bytes), this.waitForRequest(headless);
+    else
+      this.enqueueBytes(bytes),
+        requestAnimationFrame(() => {
+          this.flushQueuedBytes(), this.waitForRequest(headless);
+        });
+  }
+  waitForRequest(headless) {
+    fetch(new Request(this.editsPath))
+      .then((response) => response.arrayBuffer())
+      .then((bytes) => {
+        this.rafEdits(headless, bytes);
+      });
+  }
+  kickAllStylesheetsOnPage() {
+    let stylesheets = document.querySelectorAll("link[rel=stylesheet]");
+    for (let i = 0; i < stylesheets.length; i++) {
+      let sheet = stylesheets[i];
+      fetch(sheet.href, { cache: "reload" }).then(() => {
+        sheet.href = sheet.href + "?" + Math.random();
+      });
+    }
+  }
+  async readFiles(target, contents, bubbles, realId, name) {
+    let files = target.files,
+      file_contents = {};
+    for (let i = 0; i < files.length; i++) {
+      const file = files[i];
+      file_contents[file.name] = Array.from(
+        new Uint8Array(await file.arrayBuffer())
+      );
+    }
+    contents.files = { files: file_contents };
+    const message = this.sendSerializedEvent({
+      name,
+      element: realId,
+      data: contents,
+      bubbles,
+    });
+    this.ipc.postMessage(message);
+  }
+}
+export { NativeInterpreter };