use crate::{state::State, tree::NodeId};
use dioxus_core::{AnyValue, BorrowedAttributeValue, ElementId};
use rustc_hash::{FxHashMap, FxHashSet};
use std::fmt::Debug;

/// The node is stored client side and stores only basic data about the node.
#[derive(Debug, Clone)]
pub struct Node<S: State<V>, V: FromAnyValue + 'static = ()> {
    /// The transformed state of the node.
    pub state: S,
    /// The raw data for the node
    pub node_data: NodeData<V>,
}

#[derive(Debug, Clone)]
pub struct NodeData<V: FromAnyValue = ()> {
    /// The id of the node
    pub node_id: NodeId,
    /// The id of the node in the vdom.
    pub element_id: Option<ElementId>,
    /// Additional inforation specific to the node type
    pub node_type: NodeType<V>,
}

#[derive(Debug, Clone)]
pub struct ElementNode {
    pub tag: String,
    pub namespace: Option<String>,
    pub attributes: FxHashMap<OwnedAttributeDiscription, OwnedAttributeValue>,
    pub listeners: FxHashSet<String>,
}

/// A type of node with data specific to the node type. The types are a subset of the [VNode] types.
#[derive(Debug, Clone)]
<<<<<<< HEAD
pub enum NodeType {
    Text(String),
    Element(ElementNode),
    Placeholder,
}

impl<S: State> Node<S> {
    pub fn new(node_type: NodeType) -> Self {
=======
pub enum NodeType<V: FromAnyValue = ()> {
    Text {
        text: String,
    },
    Element {
        tag: String,
        namespace: Option<String>,
        attributes: FxHashMap<OwnedAttributeDiscription, OwnedAttributeValue<V>>,
        listeners: FxHashSet<String>,
    },
    Placeholder,
}

impl<S: State<V>, V: FromAnyValue> Node<S, V> {
    pub(crate) fn new(node_type: NodeType<V>) -> Self {
>>>>>>> cb7e4f3f
        Node {
            state: S::default(),
            node_data: NodeData {
                element_id: None,
                node_type,
                node_id: NodeId(0),
            },
        }
    }

    /// get the mounted id of the node
    pub fn mounted_id(&self) -> Option<ElementId> {
        self.node_data.element_id
    }
}

#[derive(Debug, Clone, Hash, PartialEq, Eq)]
pub struct OwnedAttributeDiscription {
    pub name: String,
    pub namespace: Option<String>,
    pub volatile: bool,
}

/// An attribute on a DOM node, such as `id="my-thing"` or
/// `href="https://example.com"`.
#[derive(Clone, Copy, Debug)]
pub struct OwnedAttributeView<'a, V: FromAnyValue = ()> {
    /// The discription of the attribute.
    pub attribute: &'a OwnedAttributeDiscription,

    /// The value of the attribute.
    pub value: &'a OwnedAttributeValue<V>,
}

#[derive(Clone)]
pub enum OwnedAttributeValue<V: FromAnyValue = ()> {
    Text(String),
    Float(f64),
    Int(i64),
    Bool(bool),
    Custom(V),
}

pub trait FromAnyValue: Clone {
    fn from_any_value(value: &dyn AnyValue) -> Self;
}

impl FromAnyValue for () {
    fn from_any_value(_: &dyn AnyValue) -> Self {}
}

impl<V: FromAnyValue> Debug for OwnedAttributeValue<V> {
    fn fmt(&self, f: &mut std::fmt::Formatter<'_>) -> std::fmt::Result {
        match self {
            Self::Text(arg0) => f.debug_tuple("Text").field(arg0).finish(),
            Self::Float(arg0) => f.debug_tuple("Float").field(arg0).finish(),
            Self::Int(arg0) => f.debug_tuple("Int").field(arg0).finish(),
            Self::Bool(arg0) => f.debug_tuple("Bool").field(arg0).finish(),
            Self::Custom(_) => f.debug_tuple("Any").finish(),
        }
    }
}

impl<V: FromAnyValue> From<BorrowedAttributeValue<'_>> for OwnedAttributeValue<V> {
    fn from(value: BorrowedAttributeValue<'_>) -> Self {
        match value {
            BorrowedAttributeValue::Text(text) => Self::Text(text.to_string()),
            BorrowedAttributeValue::Float(float) => Self::Float(float),
            BorrowedAttributeValue::Int(int) => Self::Int(int),
            BorrowedAttributeValue::Bool(bool) => Self::Bool(bool),
            BorrowedAttributeValue::Any(any) => Self::Custom(V::from_any_value(&*any)),
            BorrowedAttributeValue::None => panic!("None attribute values result in removing the attribute, not converting it to a None value.")
        }
    }
}

impl<V: FromAnyValue> OwnedAttributeValue<V> {
    pub fn as_text(&self) -> Option<&str> {
        match self {
            OwnedAttributeValue::Text(text) => Some(text),
            _ => None,
        }
    }

    pub fn as_float(&self) -> Option<f64> {
        match self {
            OwnedAttributeValue::Float(float) => Some(*float),
            _ => None,
        }
    }

    pub fn as_int(&self) -> Option<i64> {
        match self {
            OwnedAttributeValue::Int(int) => Some(*int),
            _ => None,
        }
    }

    pub fn as_bool(&self) -> Option<bool> {
        match self {
            OwnedAttributeValue::Bool(bool) => Some(*bool),
            _ => None,
        }
    }

    pub fn as_custom(&self) -> Option<&V> {
        match self {
            OwnedAttributeValue::Custom(custom) => Some(custom),
            _ => None,
        }
    }
}<|MERGE_RESOLUTION|>--- conflicted
+++ resolved
@@ -5,7 +5,7 @@
 
 /// The node is stored client side and stores only basic data about the node.
 #[derive(Debug, Clone)]
-pub struct Node<S: State<V>, V: FromAnyValue + 'static = ()> {
+pub struct Node<S: State<V>, V: FromAnyValue = ()> {
     /// The transformed state of the node.
     pub state: S,
     /// The raw data for the node
@@ -23,41 +23,23 @@
 }
 
 #[derive(Debug, Clone)]
-pub struct ElementNode {
+pub struct ElementNode<V: FromAnyValue> {
     pub tag: String,
     pub namespace: Option<String>,
-    pub attributes: FxHashMap<OwnedAttributeDiscription, OwnedAttributeValue>,
+    pub attributes: FxHashMap<OwnedAttributeDiscription, OwnedAttributeValue<V>>,
     pub listeners: FxHashSet<String>,
 }
 
 /// A type of node with data specific to the node type. The types are a subset of the [VNode] types.
 #[derive(Debug, Clone)]
-<<<<<<< HEAD
-pub enum NodeType {
+pub enum NodeType<V: FromAnyValue = ()> {
     Text(String),
-    Element(ElementNode),
-    Placeholder,
-}
-
-impl<S: State> Node<S> {
-    pub fn new(node_type: NodeType) -> Self {
-=======
-pub enum NodeType<V: FromAnyValue = ()> {
-    Text {
-        text: String,
-    },
-    Element {
-        tag: String,
-        namespace: Option<String>,
-        attributes: FxHashMap<OwnedAttributeDiscription, OwnedAttributeValue<V>>,
-        listeners: FxHashSet<String>,
-    },
+    Element(ElementNode<V>),
     Placeholder,
 }
 
 impl<S: State<V>, V: FromAnyValue> Node<S, V> {
     pub(crate) fn new(node_type: NodeType<V>) -> Self {
->>>>>>> cb7e4f3f
         Node {
             state: S::default(),
             node_data: NodeData {
@@ -101,7 +83,7 @@
     Custom(V),
 }
 
-pub trait FromAnyValue: Clone {
+pub trait FromAnyValue: Clone + 'static {
     fn from_any_value(value: &dyn AnyValue) -> Self;
 }
 
