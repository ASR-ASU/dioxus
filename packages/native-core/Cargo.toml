[package]
name = "dioxus-native-core"
version = "0.3.0"
edition = "2021"
license = "MIT/Apache-2.0"
repository = "https://github.com/DioxusLabs/dioxus/"
homepage = "https://dioxuslabs.com"
description = "Build natively rendered apps with Dioxus"
documentation = "https://dioxuslabs.com"
keywords = ["dom", "ui", "gui", "react"]


[dependencies]
dioxus-core = { path = "../core", version = "^0.3.0", optional = true }

keyboard-types = "0.6.2"
taffy = "0.2.1"
smallvec = "1.6"
rustc-hash = "1.1.0"
anymap = "1.0.0-beta.2"
slab = "0.4"
parking_lot = { version = "0.12.1", features = ["send_guard"] }
crossbeam-deque = "0.8.2"
dashmap = "5.4.0"
hashbrown = { version = "0.13.2", features = ["raw"] }

# for parsing attributes
lightningcss = "1.0.0-alpha.39"

rayon = "1.6.1"
shipyard = "0.6.2"
shipyard_hierarchy = "0.6.0"


[dev-dependencies]
rand = "0.8.5"
dioxus = { path = "../dioxus", version = "^0.3.0" }
tokio = { version = "*", features = ["full"] }
dioxus-native-core = { path = ".", features = ["dioxus"] }
dioxus-native-core-macro = { path = "../native-core-macro" }
<<<<<<< HEAD

[features]
default = []
dioxus = ["dioxus-core"]
=======
tokio = { version = "1.0", features = ["full"] }
>>>>>>> fdca2abf
<|MERGE_RESOLUTION|>--- conflicted
+++ resolved
@@ -1,6 +1,6 @@
 [package]
 name = "dioxus-native-core"
-version = "0.3.0"
+version = "0.2.0"
 edition = "2021"
 license = "MIT/Apache-2.0"
 repository = "https://github.com/DioxusLabs/dioxus/"
@@ -28,9 +28,8 @@
 lightningcss = "1.0.0-alpha.39"
 
 rayon = "1.6.1"
-shipyard = "0.6.2"
+shipyard = { version = "0.6.2", features = ["proc", "std"], default-features = false }
 shipyard_hierarchy = "0.6.0"
-
 
 [dev-dependencies]
 rand = "0.8.5"
@@ -38,11 +37,8 @@
 tokio = { version = "*", features = ["full"] }
 dioxus-native-core = { path = ".", features = ["dioxus"] }
 dioxus-native-core-macro = { path = "../native-core-macro" }
-<<<<<<< HEAD
 
 [features]
 default = []
 dioxus = ["dioxus-core"]
-=======
-tokio = { version = "1.0", features = ["full"] }
->>>>>>> fdca2abf
+parallel = ["shipyard/parallel"]