#![doc = include_str!("../README.md")]
#![doc(html_logo_url = "https://avatars.githubusercontent.com/u/79236386")]
#![doc(html_favicon_url = "https://avatars.githubusercontent.com/u/79236386")]

pub mod adapters {
    #[cfg(feature = "warp")]
    pub mod warp_adapter;
    #[cfg(feature = "warp")]
    pub use warp_adapter::*;

    #[cfg(feature = "axum")]
    pub mod axum_adapter;
    #[cfg(feature = "axum")]
    pub use axum_adapter::*;

    #[cfg(feature = "salvo")]
    pub mod salvo_adapter;

    #[cfg(feature = "salvo")]
    pub use salvo_adapter::*;

    #[cfg(feature = "rocket")]
    pub mod rocket_adapter;
    #[cfg(feature = "rocket")]
    pub use rocket_adapter::*;
}

pub use adapters::*;

mod element;
pub mod pool;
mod query;
use futures_util::{SinkExt, StreamExt};
pub use pool::*;
mod eval;
mod events;

pub trait WebsocketTx: SinkExt<String, Error = LiveViewError> {}
impl<T> WebsocketTx for T where T: SinkExt<String, Error = LiveViewError> {}

pub trait WebsocketRx: StreamExt<Item = Result<String, LiveViewError>> {}
impl<T> WebsocketRx for T where T: StreamExt<Item = Result<String, LiveViewError>> {}

#[derive(Debug, thiserror::Error)]
pub enum LiveViewError {
    #[error("warp error")]
    SendingFailed,
}

<<<<<<< HEAD
use once_cell::sync::Lazy;

static INTERPRETER_JS: Lazy<String> = Lazy::new(|| {
    let interpreter = dioxus_interpreter_js::INTERPRETER_JS;
    let serialize_file_uploads = r#"if (
      target.tagName === "INPUT" &&
      (event.type === "change" || event.type === "input")
    ) {
      const type = target.getAttribute("type");
      if (type === "file") {
        async function read_files() {
          const file_engine=await serializeFileList( target.files);
          contents.files = file_engine;

          if (realId === null) {
            return;
          }
          const message = serializeIpcMessage("user_event", {
            name: name,
            element: parseInt(realId),
            data: contents,
            bubbles,
          });
          window.ipc.postMessage(message);
        }
        read_files();
        return;
      }
    }"#;

    let interpreter = interpreter.replace("/*POST_EVENT_SERIALIZATION*/", serialize_file_uploads);
    interpreter.replace("import { setAttributeInner } from \"./common.js\";", "")
});

static COMMON_JS: Lazy<String> = Lazy::new(|| {
    let common = dioxus_interpreter_js::COMMON_JS;
    common.replace("export", "")
});

static MAIN_JS: &str = include_str!("./main.js");
=======
static MINIFIED: &str = include_str!("./minified.js");
>>>>>>> 6ed038e9

/// This script that gets injected into your app connects this page to the websocket endpoint
///
/// Once the endpoint is connected, it will send the initial state of the app, and then start
/// processing user events and returning edits to the liveview instance.
///
/// You can pass a relative path prefixed with "/", or enter a full URL including the protocol
/// (`ws:` or `wss:`) as an argument.
///
/// If you enter a relative path, the web client automatically prefixes the host address in
/// `window.location` when creating a web socket to LiveView.
///
/// ```
/// // Creates websocket connection to same host as current page
/// interpreter_glue("/api/liveview");
///
/// // Creates websocket connection to specified url
/// interpreter_glue("ws://localhost:8080/api/liveview");
/// ```
pub fn interpreter_glue(url_or_path: &str) -> String {
    // If the url starts with a `/`, generate glue which reuses current host
    let get_ws_url = if url_or_path.starts_with('/') {
        r#"
  let loc = window.location; 
  let new_url = "";
  if (loc.protocol === "https:") {{
      new_url = "wss:";
  }} else {{
      new_url = "ws:";
  }}
  new_url += "//" + loc.host + path;
  return new_url;
      "#
    } else {
        "return path;"
    };

    format!(
        r#"
<script>
    function __dioxusGetWsUrl(path) {{
      {get_ws_url}
    }}
    
    var WS_ADDR = __dioxusGetWsUrl("{url_or_path}");
    {MINIFIED}
</script>
    "#
    )
}<|MERGE_RESOLUTION|>--- conflicted
+++ resolved
@@ -47,50 +47,7 @@
     SendingFailed,
 }
 
-<<<<<<< HEAD
-use once_cell::sync::Lazy;
-
-static INTERPRETER_JS: Lazy<String> = Lazy::new(|| {
-    let interpreter = dioxus_interpreter_js::INTERPRETER_JS;
-    let serialize_file_uploads = r#"if (
-      target.tagName === "INPUT" &&
-      (event.type === "change" || event.type === "input")
-    ) {
-      const type = target.getAttribute("type");
-      if (type === "file") {
-        async function read_files() {
-          const file_engine=await serializeFileList( target.files);
-          contents.files = file_engine;
-
-          if (realId === null) {
-            return;
-          }
-          const message = serializeIpcMessage("user_event", {
-            name: name,
-            element: parseInt(realId),
-            data: contents,
-            bubbles,
-          });
-          window.ipc.postMessage(message);
-        }
-        read_files();
-        return;
-      }
-    }"#;
-
-    let interpreter = interpreter.replace("/*POST_EVENT_SERIALIZATION*/", serialize_file_uploads);
-    interpreter.replace("import { setAttributeInner } from \"./common.js\";", "")
-});
-
-static COMMON_JS: Lazy<String> = Lazy::new(|| {
-    let common = dioxus_interpreter_js::COMMON_JS;
-    common.replace("export", "")
-});
-
-static MAIN_JS: &str = include_str!("./main.js");
-=======
 static MINIFIED: &str = include_str!("./minified.js");
->>>>>>> 6ed038e9
 
 /// This script that gets injected into your app connects this page to the websocket endpoint
 ///
