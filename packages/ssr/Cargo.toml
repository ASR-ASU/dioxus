--- conflicted
+++ resolved
@@ -9,25 +9,17 @@
 keywords = ["dom", "ui", "gui", "react", "ssr"]
 
 [dependencies]
-<<<<<<< HEAD
-dioxus-core = { workspace = true }
-=======
 dioxus-core = { workspace = true, features = ["serialize"] }
 dioxus-html = { workspace = true, features = ["eval"]}
->>>>>>> 438c03ad
 askama_escape = "0.10.3"
 thiserror = "1.0.23"
 rustc-hash = "1.1.0"
 lru = "0.10.0"
 tracing = { workspace = true }
 http = "0.2.9"
-<<<<<<< HEAD
 tokio = { version = "1.28", features = ["fs", "io-util"], optional = true }
-=======
-tokio = { version = "1.28", features = ["full"], optional = true }
 async-trait = "0.1.58"
 serde_json = { version = "1.0" }
->>>>>>> 438c03ad
 
 [dev-dependencies]
 dioxus = { workspace = true }
