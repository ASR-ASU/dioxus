--- conflicted
+++ resolved
@@ -157,15 +157,11 @@
         return Ok(());
     }
 
-<<<<<<< HEAD
     if files_to_format.is_empty() {
         return Ok(());
     }
 
-    let indent = indentation_for(&files_to_format[0])?;
-=======
     let indent = indentation_for(&files_to_format[0], split_line_attributes)?;
->>>>>>> 663296ae
 
     let counts = files_to_format
         .into_iter()
