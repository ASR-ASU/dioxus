--- conflicted
+++ resolved
@@ -315,14 +315,8 @@
                 ..
             } = chain;
 
-<<<<<<< HEAD
             let renderer = TemplateRenderer::as_tokens_with_idx(then_branch, cur_idx);
-            body.append_all(quote! { #if_token #cond { Some({#renderer}) } });
-=======
-            let renderer = TemplateRenderer::as_tokens(then_branch, None);
-
             body.append_all(quote! { #if_token #cond { {#renderer} } });
->>>>>>> 994056e1
 
             cur_idx += 1;
 
@@ -330,13 +324,8 @@
                 body.append_all(quote! { else });
                 elif = Some(next);
             } else if let Some(else_branch) = else_branch {
-<<<<<<< HEAD
                 let renderer = TemplateRenderer::as_tokens_with_idx(else_branch, cur_idx);
-                body.append_all(quote! { else { Some({#renderer}) } });
-=======
-                let renderer = TemplateRenderer::as_tokens(else_branch, None);
                 body.append_all(quote! { else { {#renderer} } });
->>>>>>> 994056e1
                 terminated = true;
                 break;
             } else {
