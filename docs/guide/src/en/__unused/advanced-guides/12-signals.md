# Signals: Skipping the Diff

In most cases, the traditional VirtualDOM diffing pattern is plenty fast. Dioxus will compare trees of VNodes, find the differences, and then update the Renderer's DOM with the diffs. However, this can generate a lot of overhead for certain types of components. In apps where reducing visual latency is a top priority, you can opt into the `Signals` api to entirely disable diffing of hot-path components. Dioxus will then automatically construct a state machine for your component, making updates nearly instant.

Signals build on the same infrastructure that powers asynchronous rendering where in-tree values can be updated outside of the render phase. In async rendering, a future is used as the signal source. With the raw signal API, any value can be used as a signal source.

By default, Dioxus will only try to diff subtrees of components with dynamic content, automatically skipping diffing static content.

## What does this look like?

Your component today might look something like this:

```rust, no_run
fn Comp(cx: Scope) -> DomTree {
    let (title, set_title) = use_state(cx, || "Title".to_string());
    cx.render(rsx!{
        input {
            value: title,
            onchange: move |new| set_title(new.value())
        }
    })
}
```

This component is fairly straightforward – the input updates its own value on every change. However, every call to set_title will re-render the component. If we add a large list, then every time we update the title input, Dioxus will need to diff the entire list, over, and over, and over. This is **a lot** of wasted clock-cycles!

```rust, no_run
fn Comp(cx: Scope) -> DomTree {
    let (title, set_title) = use_state(cx, || "Title".to_string());
    cx.render(rsx!{
        div {
            input {
                value: title,
                onchange: move |new| set_title(new.value())
            }
            ul {
                {0..10000.map(|f| rsx!{
                    li { "{f}" }
                })}
            }
        }
    })
}
```

Many experienced React developers will just say "this is bad design" – but we consider it to be a pit of failure, rather than a pit of success! That's why signals exist – to push you in a more performant (and ergonomic) direction. Signals let us directly bind values to their final place in the VirtualDOM. Whenever the signal value is updated, Dioxus will only the DOM nodes where that signal is used. Signals are built into Dioxus, so we can directly bind attributes of elements to their updates.

We can use signals to generate a two-way binding between data and the input box. Our text input is now just a two-line component!

```rust, no_run
fn Comp(cx: Scope) -> DomTree {
    let mut title = use_signal(cx, || String::from("Title"));
    cx.render(rsx!(input { value: title }))
}
```

For a slightly more interesting example, this component calculates the sum between two numbers, but totally skips the diffing process.

```rust, no_run
fn Calculator(cx: Scope) -> DomTree {
    let mut a = use_signal(cx, || 0);
    let mut b = use_signal(cx, || 0);
    let mut c = a + b;
    rsx! {
        input { value: a }
        input { value: b }
        p { "a + b = {c}" }
    }
}
```

Do you notice how we can use built-in operations on signals? Under the hood, we actually create a new derived signal that depends on `a` and `b`. Whenever `a` or `b` update, then `c` will update. If we need to create a new derived signal that's more complex than a basic operation (`std::ops`) we can either chain signals together or combine them:

```rust, no_run
let mut a = use_signal(cx, || 0);
let mut b = use_signal(cx, || 0);

// Chain signals together using the `with` method
let c = a.with(b).map(|(a, b)| *a + *b);
```

## Deref and DerefMut

If we ever need to get the value out of a signal, we can simply `deref` it.

```rust, no_run
let mut a = use_signal(cx, || 0);
let c = *a + *b;
```

Calling `deref` or `deref_mut` is actually more complex than it seems. When a value is derefed, you're essentially telling Dioxus that _this_ element _needs_ to be subscribed to the signal. If a signal is derefed outside of an element, the entire component will be subscribed and the advantage of skipping diffing will be lost. Dioxus will throw an error in the console when this happens to tell you that you're using signals wrong, but your component will continue to work.

## Global Signals

Sometimes you want a signal to propagate across your app, either through far-away siblings or through deeply-nested components. In these cases, we use Dirac: Dioxus's first-class state management toolkit. Dirac atoms automatically implement the Signal API. This component will bind the input element to the `TITLE` atom.

<<<<<<< HEAD
```rust
const TITLE: Atom<String> = Atom(|| "".to_string());
=======
```rust, no_run
const TITLE: Atom<String> = || "".to_string();
>>>>>>> 78d383bf
const Provider: Component = |cx|{
    let title = use_signal(cx, &TITLE);
    render!(input { value: title })
};
```

If we use the `TITLE` atom in another component, we can cause updates to flow between components without calling render or diffing either component trees:

```rust, no_run
const Receiver: Component = |cx|{
    let title = use_signal(cx, &TITLE);
    log::info!("This will only be called once!");
    rsx!(cx,
        div {
            h1 { "{title}" }
            div {}
            footer {}
        }
    )
};
```

Dioxus knows that the receiver's `title` signal is used only in the text node, and skips diffing Receiver entirely, knowing to update _just_ the text node.

If you build a complex app on top of Dirac, you'll likely notice that many of your components simply won't be diffed at all. For instance, our Receiver component will never be diffed once it has been mounted!

## Signals and Iterators

Sometimes you want to use a collection of items. With Signals, you can bypass diffing for collections – a very powerful technique to avoid re-rendering on large collections.

By default, Dioxus is limited when you use iter/map. With the `For` component, you can provide an iterator and a function for the iterator to map to.

Dioxus automatically understands how to use your signals when mixed with iterators through `Deref`/`DerefMut`. This lets you efficiently map collections while avoiding the re-rendering of lists. In essence, signals act as a hint to Dioxus on how to avoid un-necessary checks and renders, making your app faster.

<<<<<<< HEAD
```rust
const DICT: AtomFamily<String, String> = AtomFamily(|_| {});
=======
```rust, no_run
const DICT: AtomFamily<String, String> = |_| {};
>>>>>>> 78d383bf
const List: Component = |cx|{
    let dict = use_signal(cx, &DICT);
    cx.render(rsx!(
        ul {
            For { each: dict, map: |k, v| rsx!( li { "{v}" }) }
        }
    ))
};
```

## Remote Signals

Apps that use signals will enjoy a pleasant hybrid of server-side and client-side rendering.

```rust, no_run

```

## How does it work?

Signals internally use Dioxus' asynchronous rendering infrastructure to perform updates out of the tree.<|MERGE_RESOLUTION|>--- conflicted
+++ resolved
@@ -94,13 +94,10 @@
 
 Sometimes you want a signal to propagate across your app, either through far-away siblings or through deeply-nested components. In these cases, we use Dirac: Dioxus's first-class state management toolkit. Dirac atoms automatically implement the Signal API. This component will bind the input element to the `TITLE` atom.
 
-<<<<<<< HEAD
-```rust
+
+```rust, no_run
 const TITLE: Atom<String> = Atom(|| "".to_string());
-=======
-```rust, no_run
-const TITLE: Atom<String> = || "".to_string();
->>>>>>> 78d383bf
+
 const Provider: Component = |cx|{
     let title = use_signal(cx, &TITLE);
     render!(input { value: title })
@@ -135,13 +132,9 @@
 
 Dioxus automatically understands how to use your signals when mixed with iterators through `Deref`/`DerefMut`. This lets you efficiently map collections while avoiding the re-rendering of lists. In essence, signals act as a hint to Dioxus on how to avoid un-necessary checks and renders, making your app faster.
 
-<<<<<<< HEAD
-```rust
+```rust, no_run
 const DICT: AtomFamily<String, String> = AtomFamily(|_| {});
-=======
-```rust, no_run
-const DICT: AtomFamily<String, String> = |_| {};
->>>>>>> 78d383bf
+
 const List: Component = |cx|{
     let dict = use_signal(cx, &DICT);
     cx.render(rsx!(
@@ -152,14 +145,6 @@
 };
 ```
 
-## Remote Signals
-
-Apps that use signals will enjoy a pleasant hybrid of server-side and client-side rendering.
-
-```rust, no_run
-
-```
-
 ## How does it work?
 
 Signals internally use Dioxus' asynchronous rendering infrastructure to perform updates out of the tree.